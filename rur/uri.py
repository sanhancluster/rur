--- conflicted
+++ resolved
@@ -467,7 +467,7 @@
         ncache_befo = np.count_nonzero(ngridfile[:ncpu_befo, ilevel])
         ncache = ngridfile[icpu-1, ilevel]
         ncache_afte = np.count_nonzero(ngridfile[icpu:, ilevel])
-        
+
         # Skip jcpu<icpu
         f_hydro.skip_records(2*ncpu_befo + skip_hydro*ncache_befo)
         f_amr.skip_records((3+skip_amr)*ncache_befo)
@@ -645,7 +645,7 @@
         self.box_cell = None
         self.box_part = None
         self.box_sink = None
-        self.alert = False     
+        self.alert = False
 
     def terminate(self, signum, frame):
         self.flush(msg=True, parent=f'[Signal{signum}]')
@@ -672,7 +672,7 @@
             self.alert=False
             signal.signal(signal.SIGINT, signal.SIG_DFL)
             signal.signal(signal.SIGPIPE, signal.SIG_DFL)
-    
+
     def __del__(self):
         self.flush(parent='[__del__]')
         atexit.unregister(self.flush)
@@ -687,17 +687,10 @@
         return RamsesSnapshot(self.repo, iout, self.mode, self.box, self.path_in_repo, snap=self, longint=self.longint)
 
     def __getitem__(self, item):
-<<<<<<< HEAD
-        if(hasattr(self, 'params')):
-            return self.params[item]
-        else:
-            raise ValueError("Error: uninitialized snapshot")
-=======
         try:
             return self.params[item]
         except:
             raise AttributeError(f"Attribute `{item}` not found in snapshot `{repr(self)}`")
->>>>>>> da16408c
 
     def __getattr__(self, item):
         if item.startswith('__') and item.endswith('__'):
@@ -1070,7 +1063,7 @@
                 for r in async_result:
                     r.get()
             signal.signal(signal.SIGTERM, self.terminate)
-            
+
         return part
 
     def read_part(self, target_fields=None, cpulist=None, pname=None, nthread=8, python=True, legacy=False):
@@ -1692,15 +1685,7 @@
         self.ref = np.concatenate(amr_refs)
         self.cpu = np.concatenate(amr_cpus)
 
-<<<<<<< HEAD
-    def get_cell(self, box=None, target_fields=None, domain_slicing=True, exact_box=True, cpulist=None, read_grav=False, ripses=False, python=False, nthread=8, legacy=False):
-        if(isinstance(self.part, tuple)):
-            if(timer.verbose>0): print("`snap.part` already occupy fortran arrays! --> Remove")
-            self.part=None
-            readr.close()
-=======
     def get_cell(self, box=None, target_fields=None, domain_slicing=True, exact_box=True, cpulist=None, read_grav=False, ripses=False, python=True, nthread=8, legacy=False):
->>>>>>> da16408c
         if(box is not None):
             # if box is not specified, use self.box by default
             self.box = box
@@ -1742,15 +1727,7 @@
             self.cell = cell
         return self.cell
 
-<<<<<<< HEAD
-    def get_part(self, box=None, target_fields=None, domain_slicing=True, exact_box=True, cpulist=None, pname=None, python=False, nthread=8, legacy=False):
-        if(isinstance(self.cell, tuple)):
-            if(timer.verbose>0): print("`snap.cell` already occupy fortran arrays! --> Remove")
-            self.cell=None
-            readr.close()
-=======
     def get_part(self, box=None, target_fields=None, domain_slicing=True, exact_box=True, cpulist=None, pname=None, python=True, nthread=8, legacy=False):
->>>>>>> da16408c
         if(box is not None):
             # if box is not specified, use self.box by default
             self.box = box
