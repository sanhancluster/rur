--- conflicted
+++ resolved
@@ -165,7 +165,6 @@
             self.snaps[iout].clear()
         self.snaps = {}
         self.basesnap.clear()
-
 
 
 RamsesRepo = TimeSeries
@@ -707,11 +706,7 @@
             except:
                 pass
         if (self.alert):
-<<<<<<< HEAD
-            atexit.unregister(self.flush)
-=======
             # atexit.unregister(self.flush)
->>>>>>> a4f7be57
             self.alert = False
             signal.signal(signal.SIGINT, signal.SIG_DFL)
             signal.signal(signal.SIGPIPE, signal.SIG_DFL)
@@ -1032,15 +1027,6 @@
                                 nsink_tot = f.read_ints(np.int32)[0]
                 else:  # (NH)
                     if (sequential):
-<<<<<<< HEAD
-                        npart_tot = int(f.readline());
-                        f.readline()
-                        ndm_tot = int(f.readline());
-                        f.readline()
-                        nstar_tot = int(f.readline());
-                        f.readline()
-                        nsink_tot = int(f.readline());
-=======
                         npart_tot = int(f.readline())
                         f.readline()
                         ndm_tot = int(f.readline())
@@ -1048,7 +1034,6 @@
                         nstar_tot = int(f.readline())
                         f.readline()
                         nsink_tot = int(f.readline())
->>>>>>> a4f7be57
                         f.readline()
                         ncloud_tot = nsink_tot * 2109
                         ntracer_tot = 0
@@ -1097,11 +1082,7 @@
             "target_fields": target_fields, "dtype": dtype}
 
         if (timer.verbose > 0):
-<<<<<<< HEAD
-            print("Allocating Memory...");
-=======
             print("Allocating Memory...")
->>>>>>> a4f7be57
             ref = time.time()
         if (sequential):
             tracers = ["tracer", "cloud_tracer", "star_tracer", "gas_tracer"]
@@ -1249,17 +1230,6 @@
                             i = 0
                             # Long/Int table
                             if (idx + 1 > arrs[0].shape[1]):
-<<<<<<< HEAD
-                                idx -= arrs[0].shape[1];
-                                i += 1
-                                # Int/byte
-                                if (idx + 1 > arrs[1].shape[1]):
-                                    idx -= arrs[1].shape[1];
-                                    i += 1
-                                    # byte
-                                    if (idx + 1 > arrs[2].shape[1]):
-                                        idx -= arrs[2].shape[1];
-=======
                                 idx -= arrs[0].shape[1]
                                 i += 1
                                 # Int/byte
@@ -1269,7 +1239,6 @@
                                     # byte
                                     if (idx + 1 > arrs[2].shape[1]):
                                         idx -= arrs[2].shape[1]
->>>>>>> a4f7be57
                                         i += 1
                             names[key] = arrs[i][:, idx]
                         ids = names.pop('id', None)
@@ -1336,11 +1305,7 @@
 
         # 4) Calculate total number of cells
         if (timer.verbose > 0):
-<<<<<<< HEAD
-            print("Allocating Memory...");
-=======
             print("Allocating Memory...")
->>>>>>> a4f7be57
             ref = time.time()
         if (sequential):
             ncell_tot = 0
