
from os.path import join, exists
from parse import parse
from numpy.core.records import fromarrays as fromarrays

from scipy.integrate import cumtrapz
from collections.abc import Iterable

from rur.fortranfile import FortranFile
from rur.hilbert3d import hilbert3d
from rur.readr import readr
from rur.io_ramses import io_ramses
from rur.config import *
from rur import utool
import numpy as np
import warnings
import glob

class RamsesSnapshot(object):
    """A handy object to store RAMSES AMR/Particle snapshot data.

    One RamsesSnapshot represents single snapshot of the simulation. Efficient reads from RAMSES binary are guaranteed
    by only touching necessary files.

    Parameters
    ----------
    repo : string
        Repository path, path to directory where RAMSES raw data is stored.
    iout : integer
        RAMSES output number
    mode : 'none', 'yzics', 'nh', 'gem', etc.
        RAMSES version. Define it in config.py if necessary
    box : numpy.array with shape (3, 2)
        Bounding box of region to open in the simulation, in code unit, should be within (0, 1)
    path_in_repo : string
        Path to actual snapshot directories in the repository path, path where 'output_XXXXX' is stored.
    full_path : string
        Overrides repo and path_in_repo, full path to directory where 'output_XXXXX' is stored.
    snap : RamsesSnapshot object
        Previously created snapshot object from same simulation (but different output number) saves time to compute
        cosmology.

    Attributes
    ----------
    part : RamsesSnapshot.Particle object
        Loaded particle table in the box
    cell : RamsesSnapshot.Cell object
        Loaded particle table in the box
    box : numpy.array with shape (3, 2)
        Current bounding box. Change this value if bounding box need to be changed.
    part_data : numpy.recarray
        Currently cached particle data, if data requested by get_part() have already read, retrieve from this instead.
    cell_data : numpy.recarray
        Currently cached cell data, if data requested by get_cell() have already read, retrieve from this instead.

    Examples
    ----------
    To read data from ramses raw binary data:

    >>> from rur.rur import uri
    >>> repo = "path/to/your/ramses/outputs"
    >>> snap = uri.RamsesSnapshot(repo, iout=1, path_in_repo='')
    >>> snap.box = np.array([[0, 1], [0, 1], [0, 1]])

    To read particle and cell data:

    >>> snap.get_part()
    >>> snap.get_cell()
    >>> print(snap.part.dtype)
dtype((numpy.record, [('x', '<f8'), ('y', '<f8'), ('z', '<f8'), ('vx', '<f8'), ('vy', '<f8'), ('vz', '<f8'), ('m', '<f8'), ('epoch', '<f8'), ('metal', '<f8'), ('id', '<i4'), ('level', 'u1'), ('cpu', '<i4')]))

    >>> print(snap.cell.dtype)
dtype((numpy.record, [('x', '<f8'), ('y', '<f8'), ('z', '<f8'), ('rho', '<f8'), ('vx', '<f8'), ('vy', '<f8'), ('vz', '<f8'), ('P', '<f8'), ('metal', '<f8'), ('zoom', '<f8'), ('level', '<i4'), ('cpu', '<i4')]))

    >>> snap.clear()

    """

    def __init__(self, repo, iout, mode='none', box=None, path_in_repo='', full_path=False, snap=None, longint=False):
        if(full_path):
            self.snap_path = repo
        else:
            self.repo = repo
            self.path_in_repo = path_in_repo
            self.snap_path = join(repo, path_in_repo)

        if(iout<0):
            output_names = glob.glob(join(self.snap_path, 'output_[0-9][0-9][0-9][0-9][0-9]'))
            iouts = [int(arr[-5:]) for arr in output_names]
            iouts = np.sort(iouts)
            iout = iouts[iout]
        self.iout = iout

        self.path = join(self.snap_path, output_format.format(snap=self))

        self.params = {}

        self.mode = mode
        self.info_path = join(self.path, info_format[mode].format(snap=self))
        self.data_path = join(self.path, data_format[mode].format(snap=self))

        self.part_data = None
        self.cell_data = None

        self.part = None
        self.cell = None

        self.longint = longint

        if(mode == 'ng'):
            self.classic_format = False
        else:
            self.classic_format = True

        self.read_params(snap)
        if(box is not None):
            self.box = np.array(box)
        else:
            self.box = default_box
        self.box_cell = None
        self.box_part = None



    def __getitem__(self, item):
        return self.params[item]

    def __getattr__(self, item):
        return self.__getitem__(item)

    def get_path(self, type='amr', icpu=1):
        return self.data_path.format(type=type, icpu=icpu)

    def set_cosmology(self, params=None, n=5000, snap=None):
        if(params is None):
            params = self.params

        if(snap is None):
            # Integrate manually because astropy cosmology calculation is too slow...
            aarr = np.linspace(0, 1, n)[1:] ** 2
            aarr_st = (aarr[:-1] + aarr[1:])/2
            duda = 1. / (aarr_st ** 3 * np.sqrt(params['omega_m'] * aarr_st ** -3 + params['omega_l']))
            dtda = 1. / (params['H0'] * km * Gyr / Mpc * aarr_st * np.sqrt(params['omega_m'] * aarr_st ** -3 + params['omega_l']))
            aarr = aarr[1:]

<<<<<<< HEAD
    part_size = np.maximum(np.max(id1), np.max(id2))+1

    val1 = part1[name]
    val2 = part2[name]

    if(name == 'pos' or name == 'vel'):
        pool = np.zeros((part_size, 3), dtype='f8')
    else:
        pool = np.zeros(part_size, dtype=val1.dtype)

    mask1 = np.zeros(part_size, dtype='?')
    mask2 = np.zeros(part_size, dtype='?')

    mask1[id1] = True
    mask2[id2] = True

    active_mask = mask1 & mask2

    pool[id1] += val1 * (1. - fraction)
    pool[id2] += val2 * fraction
    val = pool[active_mask]

    if(timer.verbose>=2):
        print("Particle interpolation - part1[%d], part2[%d], result[%d]" % (id1.size, id2.size, np.sum(active_mask)))

    return val

def time_series(repo, iouts, halo_table, mode='none', extent=None, unit=None):
    # returns multiple snapshots from repository and array of iouts
    snaps = []
    snap = None
    for halo, iout in zip(halo_table, iouts):
        snap = RamsesSnapshot(repo, iout, mode, snap=snap)
        if(extent is None):
            extent_now = halo['rvir']*2
        else:
            extent_now = extent * snap.unit[unit]
        box = get_box(get_vector(halo), extent_now)
        snap.box = box
        snaps.append(snap)
    return snaps

def get_cpulist(box, binlvl, maxlvl, bound_key, ndim, n_divide):
    # get list of cpus involved in selected box.
    volume = np.prod([box[:, 1] - box[:, 0]])
    if (binlvl is None):
        binlvl = int(np.log2(1. / (volume + 1E-20)) / ndim) + n_divide
    if (binlvl > 64 // ndim):
        binlvl = 64 // ndim - 1
    lower, upper = np.floor(box[:, 0] * 2 ** binlvl).astype(int), np.ceil(box[:, 1] * 2 ** binlvl).astype(int)
    bbox = np.stack([lower, upper], axis=-1)

    bin_list = cartesian(
        np.arange(bbox[0, 0], bbox[0, 1]),
        np.arange(bbox[1, 0], bbox[1, 1]),
        np.arange(bbox[2, 0], bbox[2, 1]))  # TODO: generalize this

    if (timer.verbose >= 2):
        print("Setting bin level as %d..." % binlvl)
        print("Input box:", box)
        print("Bounding box:", bbox)
        ratio = np.prod([bbox[:, 1] / 2 ** binlvl - bbox[:, 0] / 2 ** binlvl]) / volume
        print("Volume ratio:", ratio)
        print("N. of Blocks:", bin_list.shape[0])

    keys = hilbert3d(*(bin_list.T), binlvl, bin_list.shape[0])
    keys = np.array(keys)
    key_range = np.stack([keys, keys + 1], axis=-1)
    key_range = key_range.astype('f8')

    involved_cpu = []
    for icpu_range, key in zip(
            np.searchsorted(bound_key / 2. ** (ndim * (maxlvl - binlvl + 1)), key_range),
            key_range):
        involved_cpu.append(np.arange(icpu_range[0], icpu_range[1] + 1))
    involved_cpu = np.unique(np.concatenate(involved_cpu)) + 1
    if (timer.verbose >= 2):
        print("List of involved CPUs: ", involved_cpu)
    return involved_cpu


class RamsesSnapshot(object):
    """A handy object to store RAMSES AMR/Particle snapshot data.

    One RamsesSnapshot represents single snapshot of the simulation. Efficient reads from RAMSES binary are guaranteed
    by only touching necessary files.

    Parameters
    ----------
    repo : string
        Repository path, path to directory where RAMSES raw data is stored.
    iout : integer
        RAMSES output number
    mode : 'none', 'yzics', 'nh', 'gem', etc.
        RAMSES version. Define it in config.py if necessary
    box : numpy.array with shape (3, 2)
        Bounding box of region to open in the simulation, in code unit, should be within (0, 1)
    path_in_repo : string
        Path to actual snapshot directories in the repository path, path where 'output_XXXXX' is stored.
    full_path : string
        Overrides repo and path_in_repo, full path to directory where 'output_XXXXX' is stored.
    snap : RamsesSnapshot object
        Previously created snapshot object from same simulation (but different output number) saves time to compute
        cosmology.

    Attributes
    ----------
    part : RamsesSnapshot.Particle object
        Loaded particle table in the box
    cell : RamsesSnapshot.Cell object
        Loaded particle table in the box
    box : numpy.array with shape (3, 2)
        Current bounding box. Change this value if bounding box need to be changed.
    part_data : numpy.recarray
        Currently cached particle data, if data requested by get_part() have already read, retrieve from this instead.
    cell_data : numpy.recarray
        Currently cached cell data, if data requested by get_cell() have already read, retrieve from this instead.

    Examples
    ----------
    To read data from ramses raw binary data:

    >>> from rur.rur import uri
    >>> repo = "path/to/your/ramses/outputs"
    >>> snap = uri.RamsesSnapshot(repo, iout=1, path_in_repo='')
    >>> snap.box = np.array([[0, 1], [0, 1], [0, 1]])

    To read particle and cell data:

    >>> snap.get_part()
    >>> snap.get_cell()
    >>> print(snap.part.dtype)
dtype((numpy.record, [('x', '<f8'), ('y', '<f8'), ('z', '<f8'), ('vx', '<f8'), ('vy', '<f8'), ('vz', '<f8'), ('m', '<f8'), ('epoch', '<f8'), ('metal', '<f8'), ('id', '<i4'), ('level', 'u1'), ('cpu', '<i4')]))

    >>> print(snap.cell.dtype)
dtype((numpy.record, [('x', '<f8'), ('y', '<f8'), ('z', '<f8'), ('rho', '<f8'), ('vx', '<f8'), ('vy', '<f8'), ('vz', '<f8'), ('P', '<f8'), ('metal', '<f8'), ('zoom', '<f8'), ('level', '<i4'), ('cpu', '<i4')]))

    >>> snap.clear()

    """

    def __init__(self, repo, iout, mode='none', box=None, path_in_repo='', full_path=False, snap=None, longint=False):
        if(full_path):
            self.snap_path = repo
        else:
            self.repo = repo
            self.path_in_repo = path_in_repo
            self.snap_path = join(repo, path_in_repo)

        if(iout<0):
            output_names = glob.glob(join(self.snap_path, 'output_[0-9][0-9][0-9][0-9][0-9]'))
            iouts = [int(arr[-5:]) for arr in output_names]
            iouts = np.sort(iouts)
            iout = iouts[iout]
        self.iout = iout

        self.path = join(self.snap_path, output_format.format(snap=self))

        self.params = {}

        self.mode = mode
        self.info_path = join(self.path, info_format[mode].format(snap=self))
        self.data_path = join(self.path, data_format[mode].format(snap=self))

        self.part_data = None
        self.cell_data = None

        self.part = None
        self.cell = None

        self.longint = longint

        if(mode == 'ng'):
            self.classic_format = False
        else:
            self.classic_format = True

        self.read_params(snap)
        if(box is not None):
            self.box = np.array(box)
        else:
            self.box = default_box
        self.box_cell = None
        self.box_part = None



    def __getitem__(self, item):
        return self.params[item]

    def __getattr__(self, item):
        if item.startswith('__') and item.endswith('__'):
            return super(RamsesSnapshot, self).__getattr__(item)
        return self.__getitem__(item)

    def get_path(self, type='amr', icpu=1):
        return self.data_path.format(type=type, icpu=icpu)

    def set_cosmology(self, params=None, n=5000, snap=None):
        if(params is None):
            params = self.params

        if(snap is None):
            # Integrate manually because astropy cosmology calculation is too slow...
            aarr = np.linspace(0, 1, n)[1:] ** 2
            aarr_st = (aarr[:-1] + aarr[1:])/2
            duda = 1. / (aarr_st ** 3 * np.sqrt(params['omega_m'] * aarr_st ** -3 + params['omega_l']))
            dtda = 1. / (params['H0'] * km * Gyr / Mpc * aarr_st * np.sqrt(params['omega_m'] * aarr_st ** -3 + params['omega_l']))
            aarr = aarr[1:]

=======
>>>>>>> 2013b8d4
            uarr = cumtrapz(duda[::-1], aarr[::-1], initial=0)[::-1]
            tarr = cumtrapz(dtda, aarr, initial=0)
            self.cosmo_table = fromarrays([aarr, tarr, uarr], dtype=[('aexp', 'f8'), ('t', 'f8'), ('u', 'f8')])
        else:
            self.cosmo_table = snap.cosmo_table

        self.params['age'] = np.interp(params['aexp'], self.cosmo_table['aexp'], self.cosmo_table['t'])
        self.params['lookback_time'] = self.cosmo_table['t'][-1] - self.params['age']

        if(timer.verbose>=1):
            print('Age of the universe (now/z=0): %.3f / %.3f Gyr, z = %.5f' % (self.params['age'], self.cosmo_table['t'][-1], params['z']))

    def aexp_to_age(self, aexp):
        return np.interp(aexp, self.cosmo_table['aexp'], self.cosmo_table['t'])

    def age_to_aexp(self, age):
        return np.interp(age, self.cosmo_table['t'], self.cosmo_table['aexp'])

    def set_extra_fields(self, params=None):
        custom_extra_fields(self)

    def set_unit(self):
        custom_units(self)

    def set_box(self, center, extent, unit=None):
        # set center and extent of the current target bounding box of the simulation.
        # if unit is None, it is recognized as code unit
        if(unit is not None):
            extent = extent / self.unit[unit]
            center = center / self.unit[unit]
        self.box = get_box(center, extent)
        if(self.box.shape != (3, 2)):
            raise ValueError("Incorrect box shape: ", self.box.shape)

    def epoch_to_age(self, epoch):
        table = self.cosmo_table
        ages = self.params['age'] - np.interp(epoch, table['u'], table['t'])
        return ages * self.unit['Gyr']

    def epoch_to_aexp(self, epoch):
        table = self.cosmo_table
        aexp = np.interp(epoch, table['u'], table['aexp'])
        return aexp

    def set_box_halo(self, halo, radius=1, use_halo_radius=True, radius_name='rvir'):
        if(isinstance(halo, np.ndarray)):
            warnings.warn("numpy.ndarray is passed instead of np.void in halo parameter. Assuming first row as input halo...", UserWarning)
            halo = halo[0]
        center = get_vector(halo)
        if(use_halo_radius):
            extent = halo[radius_name] * radius * 2
        else:
            extent = radius * 2
        self.set_box(center, extent)

    def read_params(self, snap):

        opened = open(self.info_path, mode='r')

        format1 = '{name:<12}={data:>11d}\n'
        format2 = '{name:<12}={data:>2.15e}\n'
        format3 = '{:14}{ordering:20}'
        format4 = '{domain:>8d} {ind_min:>2.15e} {ind_max:>2.15e}'

        params = {}
        for _ in range(6):
            parsed = parse(format1, opened.readline())
            params[parsed['name'].strip()] = parsed['data']

        opened.readline()

        for _ in range(11):
            parsed = parse(format2, opened.readline())
            params[parsed['name'].strip()] = parsed['data']

        # some cosmological calculations
        params['unit_m'] = params['unit_d'] * params['unit_l']**3
        params['h'] = params['H0']/100
        params['z'] = 1/params['aexp'] - 1
        params['boxsize'] = params['unit_l'] * params['h'] / Mpc / params['aexp']
        params['boxsize_physical'] = params['boxsize'] / (params['h']) * params['aexp']
        params['boxsize_comoving'] = params['boxsize'] / (params['h'])

        self.part_dtype = part_dtype[self.mode]
        self.hydro_names = hydro_names[self.mode]

        if(self.classic_format):
            opened.readline()
            params['ordering'] = parse(format3, opened.readline())['ordering'].strip()
            opened.readlines(2)
            if(params['ordering'] == 'hilbert'):
                bound_key = []
                for icpu in np.arange(1, params['ncpu']):
                    parsed = parse(format4, opened.readline())
                    bound_key.append(parsed['ind_max'])
                self.bound_key = np.array(bound_key)

            if(exists(self.get_path('part', 1))):
                self.params['nstar'] = self._read_nstar()
                self.params['star'] = self.params['nstar']>0
            else:
                self.params['nstar'] = 0
                self.params['star'] = False

            # check if star particle exists
            if(not self.params['star']):
                # This only applies to old RAMSES particle format
                if(self.mode == 'nh'):
                    self.part_dtype = part_dtype['nh_dm_only']
                elif (self.mode == 'yzics'):
                    self.part_dtype = part_dtype['yzics_dm_only']
            if(self.longint):
                if(self.mode == 'iap' or self.mode == 'gem' or self.mode == 'fornax'):
                    self.part_dtype = part_dtype['gem_longint']
        else:
            self.params['star'] = True

        # initialize cpu list and boundaries
        self.cpulist_cell = np.array([], dtype='i4')
        self.cpulist_part = np.array([], dtype='i4')
        self.bound_cell = np.array([0], dtype='i4')
        self.bound_part = np.array([0], dtype='i4')
        self.params.update(params)

        self.set_cosmology(snap=snap)
        self.set_extra_fields()
        self.set_unit()

    def get_involved_cpu(self, box=None, binlvl=None, n_divide=5):
        # get the list of involved cpu domain for specific region.
        if(box is None):
            box = self.box
        if(self.classic_format and not box is None):
            box = np.array(box)
            maxlvl = self.params['levelmax']

            involved_cpu = get_cpulist(box, binlvl, maxlvl, self.bound_key, self.ndim, n_divide)
        else:
            involved_cpu = np.arange(self.params['ncpu']) + 1
        return involved_cpu


    def read_sink_table(self):
        if(self.mode=='nh'):
            table = np.genfromtxt(self.path+'/sink_%05d.csv' % self.iout, dtype=sink_table_dtype, delimiter=',')
        else:
            raise ValueError('This function works only for NH-version RAMSES')
        return table

    def read_part(self, target_fields=None, cpulist=None):
        """Reads particle data from current box.

        Parameters
        ----------
        target_fields: list of string
            target field name to read. If None is passed, read all fields.
        cpulist: list of integer
            target list of cpus, if specified, read selected cpus regardless of current box.
        Returns
        -------
        part : RamsesSnapshot.Particle object
            particle data, can be accessed as attributes also.

        """
        if(cpulist is None):
            cpulist = self.get_involved_cpu()
        if (self.part_data is not None):
            if(timer.verbose>=1): print('Searching for extra files...')
            cpulist = cpulist[np.isin(cpulist, self.cpulist_part, assume_unique=True, invert=True)]

        if (cpulist.size > 0):
            timer.start('Reading %d part files in %s... ' % (cpulist.size, self.path), 1)
            progress_bar = cpulist.size > progress_bar_limit and timer.verbose >= 1
            readr.read_part(self.snap_path, self.iout, cpulist, self.mode, progress_bar, self.longint)
            timer.record()

            if(self.longint):
                arr = [*readr.real_table.T, *readr.long_table.T, *readr.integer_table.T, *readr.byte_table.T]
            else:
                arr = [*readr.real_table.T, *readr.integer_table.T, *readr.byte_table.T]

            dtype = self.part_dtype

            if target_fields is not None:
                target_idx = np.where(np.isin(np.dtype(dtype).names, target_fields))[0]
                arr = [arr[idx] for idx in target_idx]
                dtype = [dtype[idx] for idx in target_idx]

            timer.start('Building table for %d particles... ' % readr.integer_table.shape[0], 1)
            part = fromarrays(arr, dtype=dtype)
            readr.close()

            bound = compute_boundary(part['cpu'], cpulist)
            if (self.part_data is None):
                self.part_data = part
            else:
                self.part_data = np.concatenate([self.part_data, part])

            self.bound_part = np.concatenate([self.bound_part[:-1], self.bound_part[-1] + bound])
            self.cpulist_part = np.concatenate([self.cpulist_part, cpulist])
            timer.record()

        else:
            if (timer.verbose >= 1):
                print('CPU list already satisfied.')

    def read_cell(self, target_fields=None, cpulist=None):
        """Reads amr data from current box.

        Parameters
        ----------
        target_fields: list of string
            target field name to read. If None is passed, read all fields.
        cpulist: list of integer
            target list of cpus, if specified, read selected cpus regardless of current box.
        Returns
        -------
        cell : RamsesSnapshot.Cell object
            amr data, can be accessed as attributes also.

        """
        if(cpulist is None):
            cpulist = self.get_involved_cpu()
        else:
            cpulist = np.array(cpulist)
        if(self.cell_data is not None):
            if(timer.verbose>=1):
                print('Searching for extra files...')
            cpulist = cpulist[np.isin(cpulist, self.cpulist_cell, assume_unique=True, invert=True)]

        if(cpulist.size > 0):
            timer.start('Reading %d AMR & hydro files in %s... ' % (cpulist.size, self.path), 1)

            progress_bar = cpulist.size > progress_bar_limit and timer.verbose >= 1
            readr.read_cell(self.snap_path, self.iout, cpulist, self.mode, progress_bar)
            self.params['nhvar'] = int(readr.nhvar)
            timer.record()

            formats = ['f8'] * self.params['ndim'] + ['f8'] * self.params['nhvar'] + ['i4'] * 2

            names = list(dim_keys[:self.params['ndim']]) + self.hydro_names + ['level', 'cpu']

            arr = [*readr.real_table.T, *readr.integer_table.T]

            if(len(arr) != len(names)):
                raise ValueError(
                    "Number of fields and size of the hydro array does not match\n"
                    "Consider changing the content of RamsesSnapshot.hydro_names")

            if target_fields is not None:
                target_idx = np.where(np.isin(names, target_fields))[0]
                arr = [arr[idx] for idx in target_idx]
                formats = [formats[idx] for idx in target_idx]
                names = [names[idx] for idx in target_idx]

            timer.start('Building table for %d cells... ' % (arr[0].size), 1)
            cell = fromarrays(arr, formats=formats, names=names)
            readr.close()

            bound = compute_boundary(cell['cpu'], cpulist)
            if (self.cell_data is None):
                self.cell_data = cell
            else:
                self.cell_data = np.concatenate([self.cell_data, cell])

            self.bound_cell = np.concatenate([self.bound_cell[:-1], self.bound_cell[-1] + bound])
            self.cpulist_cell = np.concatenate([self.cpulist_cell, cpulist])
            timer.record()

        else:
            if(timer.verbose>=1):
                print('CPU list already satisfied.')

    def read_ripses(self, target_fields=None, cpulist=None):
        """Reads ripses output data from current box.

        Parameters
        ----------
        target_fields: list of string
            target field name to read. If None is passed, read all fields.
        cpulist: list of integer
            target list of cpus, if specified, read selected cpus regardless of current box.
        Returns
        -------
        cell : RamsesSnapshot.Cell object
            amr data, can be accessed as attributes also.

        """
        if(cpulist is None):
            cpulist = self.get_involved_cpu()
        else:
            cpulist = np.array(cpulist)
        if(self.cell_data is not None):
            if(timer.verbose>=1):
                print('Searching for extra files...')
            cpulist = cpulist[np.isin(cpulist, self.cpulist_cell, assume_unique=True, invert=True)]

        if(cpulist.size > 0):
            timer.start('Reading %d grid files in %s... ' % (cpulist.size, self.path), 1)

            io_ramses.read_ripses_cell(self.snap_path, self.iout, cpulist)
            self.params['nhvar'] = int(io_ramses.nvar)
            timer.record()

            formats = ['f8'] * self.params['ndim'] + ['f8'] * self.params['nhvar'] + ['i4'] * 2

            names = list(dim_keys[:self.params['ndim']]) + self.hydro_names + ['level', 'cpu']

            arr = [*io_ramses.xc.T, *io_ramses.uc.T, io_ramses.lvlc, io_ramses.cpuc]

            if(len(arr) != len(names)):
                io_ramses.close()
                raise ValueError(
                    "Number of fields and size of the hydro array does not match\n"
                    "Consider changing the content of RamsesSnapshot.hydro_names\n"
                    "nvar = %d, recieved: %d" % (len(names), len(arr)))

            if target_fields is not None:
                target_idx = np.where(np.isin(names, target_fields))[0]
                arr = [arr[idx] for idx in target_idx]
                formats = [formats[idx] for idx in target_idx]
                names = [names[idx] for idx in target_idx]

            timer.start('Building table for %d cells... ' % (arr[0].size), 1)
            cell = fromarrays(arr, formats=formats, names=names)
            io_ramses.close()

            bound = compute_boundary(cell['cpu'], cpulist)
            if (self.cell_data is None):
                self.cell_data = cell
            else:
                self.cell_data = np.concatenate([self.cell_data, cell])

            self.bound_cell = np.concatenate([self.bound_cell[:-1], self.bound_cell[-1] + bound])
            self.cpulist_cell = np.concatenate([self.cpulist_cell, cpulist])
            timer.record()

        else:
            if(timer.verbose>=1):
                print('CPU list already satisfied.')

    def read_sink_raw(self, icpu, path_in_repo=''):
        path = join(self.repo, path_in_repo)
        readr.read_sink(path, self.iout, icpu, self.levelmin, self.levelmax)
        arr = [*readr.integer_table.T, *readr.real_table.T]
        readr.close()
        return arr


    def read_sinkprop(self, path_in_repo='', icoarse=None, drag_part=True, raw_data=False, return_aexp=False):
        if(icoarse is None):
            icoarse = self.nstep_coarse-1
        path = join(self.repo, path_in_repo)
        check = join(path, sinkprop_format.format(icoarse=icoarse))
        if(not exists(check)):
            raise FileNotFoundError('Sinkprop file not found: %s' % check)
        readr.read_sinkprop(path, icoarse, drag_part, self.mode)
        arr = [*readr.integer_table.T, *readr.real_table.T]

        timer.start('Building table for %d smbhs... ' % readr.integer_table.shape[0], 1)
        if(raw_data):
            return arr
        if(drag_part):
            dtype = sink_prop_dtype_drag
        else:
            dtype = sink_prop_dtype
        if(self.mode == 'fornax'):
            dtype = sink_prop_dtype_drag_fornax
        if(len(arr) != len(dtype)):
            readr.close()
            raise ValueError('Number of fields mismatch\n'
                             'Recieved: %d, Allocated: %d' % (len(arr), len(dtype)))
        sink = fromarrays(arr, dtype=dtype)
        timer.record()
        aexp = np.copy(readr.aexp)
        readr.close()

        if(return_aexp):
            return sink, aexp
        else:
            return sink


    def clear(self, part=True, cell=True):
        """Clear exsisting cache from snapshot data.

        Parameters
        ----------
        part : bool
            if True, clear particle cache
        cell : bool
            if True, clear amr cache

        Returns
        -------

        """
        self.box=None
        if(part):

            self.part_data = None
            self.part = None
            self.cpulist_part = np.array([], dtype='i4')
            self.bound_part = np.array([0], dtype='i4')
        if(cell):
            self.cell_data = None
            self.cell = None
            self.cpulist_cell = np.array([], dtype='i4')
            self.bound_cell = np.array([0], dtype='i4')

    def _read_nstar(self):
        part_file = FortranFile(self.get_path('part', 1))
        part_file.skip_records(4)
        if(not self.longint):
            return part_file.read_ints()
        else:
            return part_file.read_longs()

    def read_hydro_ng(self):
        # not used

        hydro_uolds = []
        for icpu in np.arange(1, self.params['ncpu'] + 1):
            path = self.get_path(type='hydro', icpu=icpu)
            opened = open(path, mode='rb')

            header = np.fromfile(opened, dtype=np.int32, count=4)
            ndim, nvar, levelmin, nlevelmax = header # nothing to do

            nocts = np.fromfile(opened, dtype=np.int32, count=nlevelmax - levelmin + 1)
            hydro_uold = np.fromfile(opened, dtype=np.float64)

            hydro_uolds.append(hydro_uold)

            opened.close()

        hydro_uolds = np.concatenate(hydro_uolds)
        hydro_uolds = np.reshape(hydro_uolds, [-1, nvar, 2 ** ndim])
        hydro_uolds = np.swapaxes(hydro_uolds, 1, 2)

        self.params['nvar'] = nvar
        self.var = hydro_uolds

    def read_amr_ng(self):
        amr_poss = []
        amr_lvls = []
        amr_refs = []
        amr_cpus = []

        for icpu in np.arange(1, self.params['ncpu'] + 1):
            amr_path = self.get_path(type='amr', icpu=icpu)
            opened = open(amr_path, mode='rb')

            header = np.fromfile(opened, dtype=np.int32, count=3)
            ndim, levelmin, nlevelmax = header

            nocts = np.fromfile(opened, dtype=np.int32, count=nlevelmax - levelmin + 1)
            amr_size = np.sum(nocts)

            block_size = ndim + 2 ** ndim
            amr = np.fromfile(opened, dtype=np.int32)
            amr = np.reshape(amr, [-1, block_size])

            poss, lvls = ckey2idx(amr[:, :ndim], nocts, levelmin)
            amr_poss.append(poss)
            amr_lvls.append(lvls)
            amr_refs.append(amr[:, ndim:].astype(np.bool))
            amr_cpus.append(np.full(amr_size, icpu))

            opened.close()

        self.x = np.swapaxes(np.concatenate(amr_poss), 1, 2)
        self.lvl = np.concatenate(amr_lvls)
        self.ref = np.concatenate(amr_refs)
        self.cpu = np.concatenate(amr_cpus)

    def get_cell(self, box=None, target_fields=None, domain_slicing=True, exact_box=True, cpulist=None, ripses=False):
        if(not exists(self.get_path('hydro'))):
            if (exists(self.get_path('grid'))):
                ripses = True
            else:
                raise FileNotFoundError("Hydro file, nor grid file not found.")
        if(box is not None):
            self.box = box
        if(self.box is None or np.array_equal(self.box, default_box)):
            domain_slicing = False
            exact_box = False
        if(self.box is None or not np.array_equal(self.box, self.box_cell)):
            if(cpulist is None):
                cpulist = self.get_involved_cpu()
            else:
                domain_slicing=False
                exact_box=False
            if(not ripses):
                self.read_cell(target_fields=target_fields, cpulist=cpulist)
            else:
                self.read_ripses(target_fields=target_fields, cpulist=cpulist)
            if(domain_slicing):
                cell = domain_slice(self.cell_data, cpulist, self.cpulist_cell, self.bound_cell)
            else:
                cell = self.cell_data

            if(exact_box):
                mask = box_mask(get_vector(cell), self.box, size=self.cell_extra['dx'](cell))
                timer.start('Masking cells... %d / %d (%.4f)' % (np.sum(mask), mask.size, np.sum(mask)/mask.size), 1)
                cell = cell[mask]
                timer.record()

            cell = self.Cell(cell, self)
            self.box_cell = self.box
            self.cell = cell
        return self.cell

    class Cell(Table):
        def __getitem__(self, item):
            cell_extra = self.snap.cell_extra
            if isinstance(item, str):
                if item in cell_extra.keys():
                    return cell_extra[item](self)
                else:
                    return self.table[item]
            elif isinstance(item, tuple):
                letter, unit = item
                return self.__getitem__(letter) / self.snap.unit[unit]
            else:
                return RamsesSnapshot.Cell(self.table[item], self.snap)


    def get_part(self, box=None, target_fields=None, domain_slicing=True, exact_box=True, cpulist=None):
        if(box is not None):
            self.box = box
        if(self.box is None or np.array_equal(self.box, default_box)):
            domain_slicing = False
            exact_box = False
        if(self.box is None or not np.array_equal(self.box, self.box_part)):
            if(cpulist is None):
                cpulist = self.get_involved_cpu()
            else:
                domain_slicing=False
                exact_box=False
            self.read_part(target_fields=target_fields, cpulist=cpulist)
            if(domain_slicing):
                part = domain_slice(self.part_data, cpulist, self.cpulist_part, self.bound_part)
            else:
                part = self.part_data

            if(self.box is not None):
                if(exact_box):
                    mask = box_mask(get_vector(part), self.box)
                    timer.start('Masking parts... %d / %d (%.4f)' % (np.sum(mask), mask.size, np.sum(mask)/mask.size), 1)
                    part = part[mask]
                    timer.record()

            part = self.Particle(part, self)
            self.box_part = self.box
            self.part = part
        return self.part

    class Particle(Table):
        def __getitem__(self, item):
            part_extra = self.snap.part_extra
            if isinstance(item, str):
                if item in part_extra.keys():
                    return part_extra[item](self)
                elif item in part_family.keys():
                    return RamsesSnapshot.Particle(classify_part(self.table, item), self.snap)
                elif item == 'smbh':
                    return RamsesSnapshot.Particle(find_smbh(self.table, 0), self.snap)
                else:
                    return self.table[item]
            elif isinstance(item, tuple):
                letter, unit = item
                return self.__getitem__(letter) / self.snap.unit[unit]
            else:
                return RamsesSnapshot.Particle(self.table[item], self.snap)


    def get_halos_cpulist(self, halos, radius=3., use_halo_radius=True, radius_name='rvir', n_divide=4):
        cpulist = []
        for halo in halos:
            if(use_halo_radius):
                extent = halo[radius_name]*radius*2
            else:
                extent = radius*2
            box = get_box(get_vector(halo), extent)
            cpulist.append(get_cpulist(box, None, self.levelmax, self.bound_key, self.ndim, n_divide))
        return np.unique(np.concatenate(cpulist))

    def diag(self):
        dm_tot = 0
        star_tot = 0
        gas_tot = 0
        smbh_tot = 0
        if(self.box is not None):
            volume = np.prod(self.box[:, 1]-self.box[:, 0]) / (self.unit['Mpc']/self.params['h'])**3 / self.params['aexp']**3
            print('=============================================')
            print('Description of the snapshot %05d (%s)' % (self.iout, self.repo))
            print('---------------------------------------------')
            print('Redshift (z) = %.5f, Age of the Universe = %.4f Gyr' % (self.z, self.params['age']))
            print('Comoving volume of the box: %.3e (Mpc/h)^3' % (volume))
        if(self.part is not None):
            part = self.part
            part = part[box_mask(get_vector(part), self.box)]
            print('---------------------------------------------')
            print('Total  number of particles: %d' % part.size)
            dm = part['dm']

            dm_tot = np.sum(dm['m', 'Msol'])
            dm_min = np.min(dm['m', 'Msol'])

            print('Number of     DM particles: %d with total mass of %.3e Msol, Min. particle mass: %.3e Msol' % (dm.size, dm_tot, dm_min))

            contam = np.sum(dm[dm['m'] > np.min(dm['m'])]['m'] * 1.01) / np.sum(dm['m'])
            if(contam>0.0):
                print('DM Contamination fraction within the box: %.3f %%' % (contam*100))

            tracer = part['tracer']

            if(tracer.size>0):
                tracer_tot = np.sum(tracer['m', 'Msol'])
                tracer_min = np.min(tracer['m', 'Msol'])

                print('Number of tracer particles: %d with total mass of %.3e Msol, Min. particle mass: %.3e Msol' % (tracer.size, tracer_tot, tracer_min))

            if(self.params['star']):
                star = part['star']
                smbh = part['smbh']

                star_tot = np.sum(star['m', 'Msol'])
                star_min = np.min(star['m', 'Msol'])

                print('---------------------------------------------')

                print('Number of       star particles: %d with total mass of %.3e Msol, Min. particle mass: %.3e Msol' % (star.size, star_tot, star_min))
                if(star.size>0):
                    sfr = np.sum(star[star['age', 'Myr']<100]['m', 'Msol'])/1E8
                    print('SFR within the box (last 100Myr): %.3e Msol/yr' % sfr)

                if(smbh.size>0):
                    smbh_tot = np.sum(smbh['m', 'Msol'])
                    smbh_max = np.max(smbh['m', 'Msol'])

                    print('Number of       SMBH particles: %d with total mass of %.3e Msol, Max. SMBH mass: %.3e Msol' % (smbh.size, smbh_tot, smbh_max))
                print('DM/Stellar mass ratio is %.3f' % (dm_tot / star_tot))

                star_den = star_tot/volume
                print('Stellar Mass density is %.3e Msol / (Mpc/h)^3' % (star_den))

        if(self.cell is not None):
            cell = self.cell
            cell = cell[box_mask(get_vector(cell), self.box, size=cell['dx'])]
            print('---------------------------------------------')
            print('Min. spatial resolution = %.4f pc (%.4f pc/h in comoving)' % (np.min(self.cell['dx', 'pc']), self.boxsize*1E6*0.5**np.max(self.cell['level'])))
            print('Total number of cells: %d' % cell.size)
            gas_tot = np.sum(cell['rho'] * (cell['dx'])**3) / self.unit['Msol']
            print('Total gas mass: %.3e Msol' % gas_tot)
            if('refmask' in cell.dtype.names):
                contam = 1.-np.sum(cell[cell['refmask']>0.01]['m'])/np.sum(cell['m'])
                if(contam>0.):
                    print('Cell Contamination fraction within the box: %.3f %%' % (contam*100))
            print('')


        if(self.cell is not None and self.part is not None):
            print('Baryonic fraction: %.3f' % ((gas_tot+star_tot+smbh_tot) / (dm_tot+gas_tot+star_tot+smbh_tot)))

def trace_parts(part_ini, cropped):
    return part_ini[np.isin(part_ini['id'], cropped['id'], True)]

def write_zoomparts_music(part_ini: RamsesSnapshot.Particle, cropped: RamsesSnapshot.Particle,
                          filepath: str, reduce: int=None):
    """
    writes position table of particles in MUSIC format.
    """
    cropped_ini = part_ini[np.isin(part_ini['id'], cropped['id'], True)]
    if reduce is not None:
        cropped_ini = np.random.choice(cropped_ini, cropped_ini.size//reduce, replace=False)
    np.savetxt(filepath, get_vector(cropped_ini))
    return cropped_ini

def write_parts_rockstar(part: RamsesSnapshot.Particle, snap: RamsesSnapshot, filepath: str):
    """
    writes particle data in ASCII format that can be read by Rockstar
    """
    timer.start('Writing %d particles in %s... ' % (part.size, filepath), 1)

    pos = get_vector(part) * snap.params['boxsize']
    vel = get_vector(part, 'v') * snap.get_unit('v', 'km/s')
    table = fromarrays([*pos.T, *vel.T, part['id']], formats=['f8', 'f8', 'f8', 'f8', 'f8', 'f8', 'i4'])
    np.savetxt(filepath, table, fmt=('%.16e',)*6 + ('%d',))

    timer.record()

def write_snaps_rockstar(repo: str, start: int, end: int, mode='none',
                         path_in_repo='snapshots', ncpu=48, min_halo_particles=100):
    path = join(repo, 'rst')
    dm_flist = []
    star_flist = []
    for iout in np.arange(start, end):
        snap = RamsesSnapshot(repo, iout, mode, path_in_repo=path_in_repo)
        part = snap.get_part()

        filepath = join(path, 'dm_%05d.dat' % iout)
        write_parts_rockstar(part['dm'], snap, filepath)
        dm_flist.append(filepath)

        if(snap.params['star']):
            filepath = join(path, 'star_%05d.dat' % iout)
            write_parts_rockstar(part['star'], snap, filepath)
            star_flist.append(filepath)

    with open(join(path, 'dmlist.dat'), 'w') as opened:
        for fname in dm_flist:
            opened.write(fname+'\n')

    with open(join(path, 'dm.cfg')) as opened:
        opened.write('SNAPSHOT_NAMES = %s\n' % join(path, 'dmlist.dat'))
        opened.write('NUM_WRITERS = %d\n' % ncpu)
        opened.write('FILE_FORMAT = ASCII\n')

        opened.write('BOX_SIZE = %.3f\n' % snap.params['boxsize'])
        opened.write('PARTICLE_MASS = %.3f\n' % np.min(snap.part['m']) * snap.get_unit('m', 'Msun') * snap.params['h'])
        opened.write('h0 = %.4f\n' % snap.params['h'])
        opened.write('Ol = %.4f\n' % snap.params['omega_l'])
        opened.write('Om = %.4f\n' % snap.params['omega_m'])

        opened.write('MIN_HALO_PARTICLES = %d\n' % min_halo_particles)

    if (snap.params['star']):

        with open(join(path, 'starlist.dat'), 'w') as opened:
            for fname in star_flist:
                opened.write(fname+'\n')

        with open(join(path, 'star.cfg')) as opened:
            opened.write('SNAPSHOT_NAMES = %s\n' % join(path, 'starlist.dat'))
            opened.write('NUM_WRITERS = %d\n' % ncpu)
            opened.write('FILE_FORMAT = ASCII\n')

            opened.write('BOX_SIZE = %.3f\n' % snap.params['boxsize'])
            opened.write('PARTICLE_MASS = %.3f\n' % np.min(snap.part['m']) * snap.get_unit('m', 'Msun') * snap.params['h'])
            opened.write('h0 = %.4f\n' % snap.params['h'])
            opened.write('Ol = %.4f\n' % snap.params['omega_l'])
            opened.write('Om = %.4f\n' % snap.params['omega_m'])

            opened.write('MIN_HALO_PARTICLES = %d\n' % min_halo_particles)

def cut_spherical(table, center, radius, prefix='', ndim=3, inverse=False):
    distances = rss(center - get_vector(table, prefix, ndim))
    if(inverse):
        mask = distances > radius
    else:
        mask = distances <= radius
    return table[mask]

def cut_halo(table, halo, radius=1, use_halo_radius=True, inverse=False, radius_name='rvir'):
    center = get_vector(halo)
    if(use_halo_radius):
        radius = halo[radius_name] * radius
    else:
        radius = radius
    return cut_spherical(table, center, radius, inverse=inverse)

def classify_part(part, pname):
    # classity particles, if familty is given, use it.
    # if there is no field 'family', use id, mass and epoch instead.
    timer.start('Classifying %d particles... ' % part.size, 2)
    names = part.dtype.names
    if('family' in names):
        # Do a family-based classification
        mask = np.isin(part['family'], part_family[pname])

    elif('epoch' in names):
        # Do a parameter-based classification
        if(pname == 'dm'):
            mask = (part['epoch'] == 0) & (part['id'] > 0)
        elif(pname == 'star'):
            mask = ((part['epoch'] < 0) & (part['id'] > 0))\
                   | ((part['epoch'] != 0) & (part['id'] < 0))
        elif(pname == 'sink' or pname == 'cloud'):
            mask = (part['id'] < 0) & (part['m'] > 0) & (part['epoch'] == 0)
        elif(pname == 'tracer'):
            mask = (part['id'] < 0) & (part['m'] == 0)
        else:
            mask = False
    elif('id' in names):
        # DM-only simulation
        if(pname == 'dm'):
            mask =  part['id'] > 0
        elif(pname == 'tracer'):
            mask = (part['id'] < 0) & (part['m'] == 0)
        else:
            mask = False
    else:
        # No particle classification is possible
        raise ValueError('Particle data structure not classifiable.')
    output = part[mask]

    timer.record()
    return output

def find_smbh(part, verbose=None):
    # Find SMBHs by merging sink (cloud) particles
    verbose_tmp = verbose
    if(verbose is not None):
        timer.verbose = verbose
    timer.start('Searching for SMBHs...', 1)
    sink = classify_part(part, 'cloud')
    names = part.dtype.names
    ids = np.unique(sink['id'])

    smbh = []
    for id in ids:
        smbh_cloud = sink[sink['id'] == id]
        row = ()
        for name in names:
            if (name == 'm'):
                val = np.sum(smbh_cloud[name])
            elif (name == 'family'):
                val = 4
            elif (name == 'tag'):
                val = 0
            else:
                val = np.average(smbh_cloud[name])
            row += (val,)
        smbh.append(row)
    smbh = np.array(smbh, dtype=part.dtype)
    timer.record()
    if(timer.verbose >=2):
        print('Found %d SMBHs.' % smbh.size)
    timer.verbose = verbose_tmp
    return smbh

def box_mask(coo, box, size=None, exclusive=False):
    # masking coordinates based on the box
    if size is not None:
        size = expand_shape(size, [0], 2)
    else:
        size = 0
    if(exclusive):
        size *= -1

    box_mask = np.all((box[:, 0] <= coo+size/2) & (coo-size/2 <= box[:, 1]), axis=-1)
    return box_mask

def interpolate_part(part1, part2, name, fraction=0.5):
    # Interpolates two particle snapshots based on their position and fraction
    timer.start('Interpolating %d, %d particles...' % (part1.size, part2.size), 2)

    id1 = part1['id']
    id2 = part2['id']

    id1 = np.abs(id1)
    id2 = np.abs(id2)

    part_size = np.maximum(np.max(id1), np.max(id2))+1

    val1 = part1[name]
    val2 = part2[name]

    if(name == 'pos' or name == 'vel'):
        pool = np.zeros((part_size, 3), dtype='f8')
    else:
        pool = np.zeros(part_size, dtype=val1.dtype)

    mask1 = np.zeros(part_size, dtype='?')
    mask2 = np.zeros(part_size, dtype='?')

    mask1[id1] = True
    mask2[id2] = True

    active_mask = mask1 & mask2

    pool[id1] += val1 * (1. - fraction)
    pool[id2] += val2 * fraction
    val = pool[active_mask]

    if(timer.verbose>=2):
        print("Particle interpolation - part1[%d], part2[%d], result[%d]" % (id1.size, id2.size, np.sum(active_mask)))
    timer.record()

    return val

def interpolate_part_pos(part1, part2, Gyr_interp, fraction=0.5):
    # Interpolates two particle snapshots based on their position and fraction
    timer.start('Interpolating %d, %d particles...' % (part1.size, part2.size), 2)

    id1 = part1['id']
    id2 = part2['id']

    id1 = np.abs(id1)
    id2 = np.abs(id2)

    part_size = np.maximum(np.max(id1), np.max(id2))+1

    pos1 = part1['pos']
    pos2 = part2['pos']

    vel1 = part1['vel']
    vel2 = part2['vel']

    pool = np.zeros((part_size, 3), dtype='f8')

    mask1 = np.zeros(part_size, dtype='?')
    mask2 = np.zeros(part_size, dtype='?')

    mask1[id1] = True
    mask2[id2] = True

    active_mask = mask1 & mask2

    time_interval = (part2.snap.age - part1.snap.age) * Gyr_interp

    pool[id1] += interp_term(pos1, vel1, fraction, time_interval)
    pool[id2] += interp_term(pos2, vel2, 1-fraction, time_interval)
    val = pool[active_mask]

    if(timer.verbose>=2):
        print("Particle interpolation - part1[%d], part2[%d], result[%d]" % (id1.size, id2.size, np.sum(active_mask)))
    timer.record()

    return val

def interp_term(pos, vel, fraction, time_interval):
    #fun = lambda x: -np.cos(x*np.pi)/2 + 0.5 # arbitrary blending function I just invented...
    return (pos + time_interval * fraction * vel) * (1-fraction)

def time_series(repo, iouts, halo_table, mode='none', extent=None, unit=None):
    # returns multiple snapshots from repository and array of iouts
    snaps = []
    snap = None
    for halo, iout in zip(halo_table, iouts):
        snap = RamsesSnapshot(repo, iout, mode, snap=snap)
        if(extent is None):
            extent_now = halo['rvir']*2
        else:
            extent_now = extent * snap.unit[unit]
        box = get_box(get_vector(halo), extent_now)
        snap.box = box
        snaps.append(snap)
    return snaps

def get_cpulist(box, binlvl, maxlvl, bound_key, ndim, n_divide):
    # get list of cpus involved in selected box.
    volume = np.prod([box[:, 1] - box[:, 0]])
    if (binlvl is None):
        binlvl = int(np.log2(1. / (volume + 1E-20)) / ndim) + n_divide
    if (binlvl > 64 // ndim):
        binlvl = 64 // ndim - 1
    lower, upper = np.floor(box[:, 0] * 2 ** binlvl).astype(int), np.ceil(box[:, 1] * 2 ** binlvl).astype(int)
    bbox = np.stack([lower, upper], axis=-1)

    bin_list = utool.cartesian(
        np.arange(bbox[0, 0], bbox[0, 1]),
        np.arange(bbox[1, 0], bbox[1, 1]),
        np.arange(bbox[2, 0], bbox[2, 1]))  # TODO: generalize this

    if (timer.verbose >= 2):
        print("Setting bin level as %d..." % binlvl)
        print("Input box:", box)
        print("Bounding box:", bbox)
        ratio = np.prod([bbox[:, 1] / 2 ** binlvl - bbox[:, 0] / 2 ** binlvl]) / volume
        print("Volume ratio:", ratio)
        print("N. of Blocks:", bin_list.shape[0])

    keys = hilbert3d(*(bin_list.T), binlvl, bin_list.shape[0])
    keys = np.array(keys)
    key_range = np.stack([keys, keys + 1], axis=-1)
    key_range = key_range.astype('f8')

    involved_cpu = []
    for icpu_range, key in zip(
            np.searchsorted(bound_key / 2. ** (ndim * (maxlvl - binlvl + 1)), key_range),
            key_range):
        involved_cpu.append(np.arange(icpu_range[0], icpu_range[1] + 1))
    involved_cpu = np.unique(np.concatenate(involved_cpu)) + 1
    if (timer.verbose >= 2):
        print("List of involved CPUs: ", involved_cpu)
    return involved_cpu


def ckey2idx(amr_keys, nocts, levelmin, ndim=3):
    idx = 0
    poss = []
    lvls = []
    for noct, leveladd in zip(nocts, np.arange(0, nocts.size)):
        ckey = amr_keys[idx : idx+noct]
        idx += noct
        ckey = np.repeat(ckey[:,:,np.newaxis], 2**ndim, axis=-1)
        suboct_ind = np.arange(2**ndim)
        nstride = 2**np.arange(0, ndim)

        suboct_ind, nstride = np.meshgrid(suboct_ind, nstride)

        cart_key = 2*ckey+np.mod(suboct_ind//nstride, 2) + 0.5
        level = levelmin+leveladd
        poss.append(cart_key/2**level)
        lvls.append(np.full(noct, level))
    poss = np.concatenate(poss)
    #poss = np.mod(poss-0.5, 1)
    lvls = np.concatenate(lvls)
    return poss, lvls

def domain_slice(array, cpulist, cpulist_all, bound):
    # array should already been aligned with bound
    idxs = np.where(np.isin(cpulist_all, cpulist))[0]
    doms = np.stack([bound[idxs], bound[idxs+1]], axis=-1)
    segs = doms[:, 1] - doms[:, 0]

    out = np.empty(np.sum(segs), dtype=array.dtype) # same performance with np.concatenate
    now = 0
    for dom, seg in zip(doms, segs):
        out[now:now + seg] = array[dom[0]:dom[1]]
        now += seg

    return out


def bulk_sort(array):
    # Sorts the array cpu-wise, not used for now
    cpumap = array['cpu']
    idxs = compute_boundary(cpumap)
    counts = np.diff(idxs)
    idxs = idxs[:-1]
    cpulist = cpumap[idxs]

    key = np.argsort(cpulist)
    cpulist = cpulist[key]
    idxs = idxs[key]
    counts = counts[key]

    new = np.empty(array.size, dtype=array.dtype)
    now = 0
    bound_new = [0]
    for icpu, idx, count in zip(cpulist, idxs, counts):
        new[now:now+count] = array[idx:idx+count]
        now += count
        bound_new.append(now)

    return new, np.array(bound_new)

def compute_boundary(cpumap, cpulist):
    bound = np.searchsorted(cpumap, cpulist)
    return np.concatenate([bound, [cpumap.size]])


def align_axis(part, gal):
    coo = get_vector(part)
    j = get_vector(gal, prefix='L')
    coo_gal =  get_vector(gal)
    coo = utool.rotate_vector(coo - coo_gal, j)
    table = utool.set_vector(part.table, coo + coo_gal)
    part = RamsesSnapshot.Particle(table, part.snap)
    return part

def align_axis_cell(part: RamsesSnapshot.Particle, gal: np.recarray):
    # Experimental
    coo = get_vector(part)
    j = get_vector(gal, prefix='L')
    coo_gal =  get_vector(gal)
    coo = utool.rotate_vector(coo - coo_gal, j)
    table = utool.set_vector(part.table, coo + coo_gal)
    part = RamsesSnapshot.Cell(table, part.snap)
    return part<|MERGE_RESOLUTION|>--- conflicted
+++ resolved
@@ -126,6 +126,8 @@
         return self.params[item]
 
     def __getattr__(self, item):
+        if item.startswith('__') and item.endswith('__'):
+            return super(RamsesSnapshot, self).__getattr__(item)
         return self.__getitem__(item)
 
     def get_path(self, type='amr', icpu=1):
@@ -143,219 +145,6 @@
             dtda = 1. / (params['H0'] * km * Gyr / Mpc * aarr_st * np.sqrt(params['omega_m'] * aarr_st ** -3 + params['omega_l']))
             aarr = aarr[1:]
 
-<<<<<<< HEAD
-    part_size = np.maximum(np.max(id1), np.max(id2))+1
-
-    val1 = part1[name]
-    val2 = part2[name]
-
-    if(name == 'pos' or name == 'vel'):
-        pool = np.zeros((part_size, 3), dtype='f8')
-    else:
-        pool = np.zeros(part_size, dtype=val1.dtype)
-
-    mask1 = np.zeros(part_size, dtype='?')
-    mask2 = np.zeros(part_size, dtype='?')
-
-    mask1[id1] = True
-    mask2[id2] = True
-
-    active_mask = mask1 & mask2
-
-    pool[id1] += val1 * (1. - fraction)
-    pool[id2] += val2 * fraction
-    val = pool[active_mask]
-
-    if(timer.verbose>=2):
-        print("Particle interpolation - part1[%d], part2[%d], result[%d]" % (id1.size, id2.size, np.sum(active_mask)))
-
-    return val
-
-def time_series(repo, iouts, halo_table, mode='none', extent=None, unit=None):
-    # returns multiple snapshots from repository and array of iouts
-    snaps = []
-    snap = None
-    for halo, iout in zip(halo_table, iouts):
-        snap = RamsesSnapshot(repo, iout, mode, snap=snap)
-        if(extent is None):
-            extent_now = halo['rvir']*2
-        else:
-            extent_now = extent * snap.unit[unit]
-        box = get_box(get_vector(halo), extent_now)
-        snap.box = box
-        snaps.append(snap)
-    return snaps
-
-def get_cpulist(box, binlvl, maxlvl, bound_key, ndim, n_divide):
-    # get list of cpus involved in selected box.
-    volume = np.prod([box[:, 1] - box[:, 0]])
-    if (binlvl is None):
-        binlvl = int(np.log2(1. / (volume + 1E-20)) / ndim) + n_divide
-    if (binlvl > 64 // ndim):
-        binlvl = 64 // ndim - 1
-    lower, upper = np.floor(box[:, 0] * 2 ** binlvl).astype(int), np.ceil(box[:, 1] * 2 ** binlvl).astype(int)
-    bbox = np.stack([lower, upper], axis=-1)
-
-    bin_list = cartesian(
-        np.arange(bbox[0, 0], bbox[0, 1]),
-        np.arange(bbox[1, 0], bbox[1, 1]),
-        np.arange(bbox[2, 0], bbox[2, 1]))  # TODO: generalize this
-
-    if (timer.verbose >= 2):
-        print("Setting bin level as %d..." % binlvl)
-        print("Input box:", box)
-        print("Bounding box:", bbox)
-        ratio = np.prod([bbox[:, 1] / 2 ** binlvl - bbox[:, 0] / 2 ** binlvl]) / volume
-        print("Volume ratio:", ratio)
-        print("N. of Blocks:", bin_list.shape[0])
-
-    keys = hilbert3d(*(bin_list.T), binlvl, bin_list.shape[0])
-    keys = np.array(keys)
-    key_range = np.stack([keys, keys + 1], axis=-1)
-    key_range = key_range.astype('f8')
-
-    involved_cpu = []
-    for icpu_range, key in zip(
-            np.searchsorted(bound_key / 2. ** (ndim * (maxlvl - binlvl + 1)), key_range),
-            key_range):
-        involved_cpu.append(np.arange(icpu_range[0], icpu_range[1] + 1))
-    involved_cpu = np.unique(np.concatenate(involved_cpu)) + 1
-    if (timer.verbose >= 2):
-        print("List of involved CPUs: ", involved_cpu)
-    return involved_cpu
-
-
-class RamsesSnapshot(object):
-    """A handy object to store RAMSES AMR/Particle snapshot data.
-
-    One RamsesSnapshot represents single snapshot of the simulation. Efficient reads from RAMSES binary are guaranteed
-    by only touching necessary files.
-
-    Parameters
-    ----------
-    repo : string
-        Repository path, path to directory where RAMSES raw data is stored.
-    iout : integer
-        RAMSES output number
-    mode : 'none', 'yzics', 'nh', 'gem', etc.
-        RAMSES version. Define it in config.py if necessary
-    box : numpy.array with shape (3, 2)
-        Bounding box of region to open in the simulation, in code unit, should be within (0, 1)
-    path_in_repo : string
-        Path to actual snapshot directories in the repository path, path where 'output_XXXXX' is stored.
-    full_path : string
-        Overrides repo and path_in_repo, full path to directory where 'output_XXXXX' is stored.
-    snap : RamsesSnapshot object
-        Previously created snapshot object from same simulation (but different output number) saves time to compute
-        cosmology.
-
-    Attributes
-    ----------
-    part : RamsesSnapshot.Particle object
-        Loaded particle table in the box
-    cell : RamsesSnapshot.Cell object
-        Loaded particle table in the box
-    box : numpy.array with shape (3, 2)
-        Current bounding box. Change this value if bounding box need to be changed.
-    part_data : numpy.recarray
-        Currently cached particle data, if data requested by get_part() have already read, retrieve from this instead.
-    cell_data : numpy.recarray
-        Currently cached cell data, if data requested by get_cell() have already read, retrieve from this instead.
-
-    Examples
-    ----------
-    To read data from ramses raw binary data:
-
-    >>> from rur.rur import uri
-    >>> repo = "path/to/your/ramses/outputs"
-    >>> snap = uri.RamsesSnapshot(repo, iout=1, path_in_repo='')
-    >>> snap.box = np.array([[0, 1], [0, 1], [0, 1]])
-
-    To read particle and cell data:
-
-    >>> snap.get_part()
-    >>> snap.get_cell()
-    >>> print(snap.part.dtype)
-dtype((numpy.record, [('x', '<f8'), ('y', '<f8'), ('z', '<f8'), ('vx', '<f8'), ('vy', '<f8'), ('vz', '<f8'), ('m', '<f8'), ('epoch', '<f8'), ('metal', '<f8'), ('id', '<i4'), ('level', 'u1'), ('cpu', '<i4')]))
-
-    >>> print(snap.cell.dtype)
-dtype((numpy.record, [('x', '<f8'), ('y', '<f8'), ('z', '<f8'), ('rho', '<f8'), ('vx', '<f8'), ('vy', '<f8'), ('vz', '<f8'), ('P', '<f8'), ('metal', '<f8'), ('zoom', '<f8'), ('level', '<i4'), ('cpu', '<i4')]))
-
-    >>> snap.clear()
-
-    """
-
-    def __init__(self, repo, iout, mode='none', box=None, path_in_repo='', full_path=False, snap=None, longint=False):
-        if(full_path):
-            self.snap_path = repo
-        else:
-            self.repo = repo
-            self.path_in_repo = path_in_repo
-            self.snap_path = join(repo, path_in_repo)
-
-        if(iout<0):
-            output_names = glob.glob(join(self.snap_path, 'output_[0-9][0-9][0-9][0-9][0-9]'))
-            iouts = [int(arr[-5:]) for arr in output_names]
-            iouts = np.sort(iouts)
-            iout = iouts[iout]
-        self.iout = iout
-
-        self.path = join(self.snap_path, output_format.format(snap=self))
-
-        self.params = {}
-
-        self.mode = mode
-        self.info_path = join(self.path, info_format[mode].format(snap=self))
-        self.data_path = join(self.path, data_format[mode].format(snap=self))
-
-        self.part_data = None
-        self.cell_data = None
-
-        self.part = None
-        self.cell = None
-
-        self.longint = longint
-
-        if(mode == 'ng'):
-            self.classic_format = False
-        else:
-            self.classic_format = True
-
-        self.read_params(snap)
-        if(box is not None):
-            self.box = np.array(box)
-        else:
-            self.box = default_box
-        self.box_cell = None
-        self.box_part = None
-
-
-
-    def __getitem__(self, item):
-        return self.params[item]
-
-    def __getattr__(self, item):
-        if item.startswith('__') and item.endswith('__'):
-            return super(RamsesSnapshot, self).__getattr__(item)
-        return self.__getitem__(item)
-
-    def get_path(self, type='amr', icpu=1):
-        return self.data_path.format(type=type, icpu=icpu)
-
-    def set_cosmology(self, params=None, n=5000, snap=None):
-        if(params is None):
-            params = self.params
-
-        if(snap is None):
-            # Integrate manually because astropy cosmology calculation is too slow...
-            aarr = np.linspace(0, 1, n)[1:] ** 2
-            aarr_st = (aarr[:-1] + aarr[1:])/2
-            duda = 1. / (aarr_st ** 3 * np.sqrt(params['omega_m'] * aarr_st ** -3 + params['omega_l']))
-            dtda = 1. / (params['H0'] * km * Gyr / Mpc * aarr_st * np.sqrt(params['omega_m'] * aarr_st ** -3 + params['omega_l']))
-            aarr = aarr[1:]
-
-=======
->>>>>>> 2013b8d4
             uarr = cumtrapz(duda[::-1], aarr[::-1], initial=0)[::-1]
             tarr = cumtrapz(dtda, aarr, initial=0)
             self.cosmo_table = fromarrays([aarr, tarr, uarr], dtype=[('aexp', 'f8'), ('t', 'f8'), ('u', 'f8')])
