
from os.path import join, exists
from parse import parse
from numpy.core.records import fromarrays as fromarrays

from scipy.integrate import cumtrapz
from collections.abc import Iterable

from rur.fortranfile import FortranFile
from rur.hilbert3d import hilbert3d
from rur.readr import readr
from rur.io_ramses import io_ramses
from rur.config import *
from rur import utool
import numpy as np
import warnings
import glob

class RamsesSnapshot(object):
    """A handy object to store RAMSES AMR/Particle snapshot data.

    One RamsesSnapshot represents single snapshot of the simulation. Efficient reads from RAMSES binary are guaranteed
    by only touching necessary files.

    Parameters
    ----------
    repo : string
        Repository path, path to directory where RAMSES raw data is stored.
    iout : integer
        RAMSES output number
    mode : 'none', 'yzics', 'nh', 'gem', etc.
        RAMSES version. Define it in config.py if necessary
    box : numpy.array with shape (3, 2)
        Bounding box of region to open in the simulation, in code unit, should be within (0, 1)
    path_in_repo : string
        Path to actual snapshot directories in the repository path, path where 'output_XXXXX' is stored.
    full_path : string
        Overrides repo and path_in_repo, full path to directory where 'output_XXXXX' is stored.
    snap : RamsesSnapshot object
        Previously created snapshot object from same simulation (but different output number) saves time to compute
        cosmology.

    Attributes
    ----------
    part : RamsesSnapshot.Particle object
        Loaded particle table in the box
    cell : RamsesSnapshot.Cell object
        Loaded particle table in the box
    box : numpy.array with shape (3, 2)
        Current bounding box. Change this value if bounding box need to be changed.
    part_data : numpy.recarray
        Currently cached particle data, if data requested by get_part() have already read, retrieve from this instead.
    cell_data : numpy.recarray
        Currently cached cell data, if data requested by get_cell() have already read, retrieve from this instead.

    Examples
    ----------
    To read data from ramses raw binary data:

    >>> from rur.rur import uri
    >>> repo = "path/to/your/ramses/outputs"
    >>> snap = uri.RamsesSnapshot(repo, iout=1, path_in_repo='')
    >>> snap.box = np.array([[0, 1], [0, 1], [0, 1]])

    To read particle and cell data:

    >>> snap.get_part()
    >>> snap.get_cell()
    >>> print(snap.part.dtype)
dtype((numpy.record, [('x', '<f8'), ('y', '<f8'), ('z', '<f8'), ('vx', '<f8'), ('vy', '<f8'), ('vz', '<f8'), ('m', '<f8'), ('epoch', '<f8'), ('metal', '<f8'), ('id', '<i4'), ('level', 'u1'), ('cpu', '<i4')]))

    >>> print(snap.cell.dtype)
dtype((numpy.record, [('x', '<f8'), ('y', '<f8'), ('z', '<f8'), ('rho', '<f8'), ('vx', '<f8'), ('vy', '<f8'), ('vz', '<f8'), ('P', '<f8'), ('metal', '<f8'), ('zoom', '<f8'), ('level', '<i4'), ('cpu', '<i4')]))

    >>> snap.clear()

    """

    def __init__(self, repo, iout, mode='none', box=None, path_in_repo='', full_path=False, snap=None, longint=False):
        if(full_path):
            self.snap_path = repo
        else:
            self.repo = repo
            self.path_in_repo = path_in_repo
            self.snap_path = join(repo, path_in_repo)

        if(iout<0):
            output_names = glob.glob(join(self.snap_path, 'output_[0-9][0-9][0-9][0-9][0-9]'))
            iouts = [int(arr[-5:]) for arr in output_names]
            iouts = np.sort(iouts)
            iout = iouts[iout]
        self.iout = iout

        self.path = join(self.snap_path, output_format.format(snap=self))

        self.params = {}

        self.mode = mode
        self.info_path = join(self.path, info_format[mode].format(snap=self))
        self.data_path = join(self.path, data_format[mode].format(snap=self))

        self.part_data = None
        self.cell_data = None

        self.part = None
        self.cell = None

        self.longint = longint

        if(mode == 'ng'):
            self.classic_format = False
        else:
            self.classic_format = True

        self.read_params(snap)
        if(box is not None):
            self.box = np.array(box)
        else:
            self.box = default_box
        self.box_cell = None
        self.box_part = None



    def __getitem__(self, item):
        return self.params[item]

    def __getattr__(self, item):
        if item.startswith('__') and item.endswith('__'):
            return super(RamsesSnapshot, self).__getattr__(item)
        return self.__getitem__(item)

    def get_path(self, type='amr', icpu=1):
        return self.data_path.format(type=type, icpu=icpu)

    def set_cosmology(self, params=None, n=5000, snap=None):
        if(params is None):
            params = self.params

        if(snap is None):
            # Integrate manually because astropy cosmology calculation is too slow...
            aarr = np.linspace(0, 1, n)[1:] ** 2
            aarr_st = (aarr[:-1] + aarr[1:])/2
            duda = 1. / (aarr_st ** 3 * np.sqrt(params['omega_m'] * aarr_st ** -3 + params['omega_l']))
            dtda = 1. / (params['H0'] * km * Gyr / Mpc * aarr_st * np.sqrt(params['omega_m'] * aarr_st ** -3 + params['omega_l']))
            aarr = aarr[1:]

            uarr = cumtrapz(duda[::-1], aarr[::-1], initial=0)[::-1]
            tarr = cumtrapz(dtda, aarr, initial=0)
            self.cosmo_table = fromarrays([aarr, tarr, uarr], dtype=[('aexp', 'f8'), ('t', 'f8'), ('u', 'f8')])
        else:
            self.cosmo_table = snap.cosmo_table

        self.params['age'] = np.interp(params['aexp'], self.cosmo_table['aexp'], self.cosmo_table['t'])
        self.params['lookback_time'] = self.cosmo_table['t'][-1] - self.params['age']

        if(timer.verbose>=1):
            print('Age of the universe (now/z=0): %.3f / %.3f Gyr, z = %.5f' % (self.params['age'], self.cosmo_table['t'][-1], params['z']))

    def aexp_to_age(self, aexp):
        return np.interp(aexp, self.cosmo_table['aexp'], self.cosmo_table['t'])

    def age_to_aexp(self, age):
        return np.interp(age, self.cosmo_table['t'], self.cosmo_table['aexp'])

    def set_extra_fields(self, params=None):
        custom_extra_fields(self)

    def set_unit(self):
        custom_units(self)

    def set_box(self, center, extent, unit=None):
        # set center and extent of the current target bounding box of the simulation.
        # if unit is None, it is recognized as code unit
        if(unit is not None):
            extent = extent / self.unit[unit]
            center = center / self.unit[unit]
        self.box = get_box(center, extent)
        if(self.box.shape != (3, 2)):
            raise ValueError("Incorrect box shape: ", self.box.shape)

    def epoch_to_age(self, epoch):
        table = self.cosmo_table
        ages = self.params['age'] - np.interp(epoch, table['u'], table['t'])
        return ages * self.unit['Gyr']

    def epoch_to_aexp(self, epoch):
        table = self.cosmo_table
        aexp = np.interp(epoch, table['u'], table['aexp'])
        return aexp

    def set_box_halo(self, halo, radius=1, use_halo_radius=True, radius_name='rvir'):
        if(isinstance(halo, np.ndarray)):
            warnings.warn("numpy.ndarray is passed instead of np.void in halo parameter. Assuming first row as input halo...", UserWarning)
            halo = halo[0]
        center = get_vector(halo)
        if(use_halo_radius):
            extent = halo[radius_name] * radius * 2
        else:
            extent = radius * 2
        self.set_box(center, extent)

    def read_params(self, snap):

        opened = open(self.info_path, mode='r')

        format1 = '{name:<12}={data:>11d}\n'
        format2 = '{name:<12}={data:>2.15e}\n'
        format3 = '{:14}{ordering:20}'
        format4 = '{domain:>8d} {ind_min:>2.15e} {ind_max:>2.15e}'

        params = {}
        for _ in range(6):
            parsed = parse(format1, opened.readline())
            params[parsed['name'].strip()] = parsed['data']

        opened.readline()

        for _ in range(11):
            parsed = parse(format2, opened.readline())
            params[parsed['name'].strip()] = parsed['data']

        # some cosmological calculations
        params['unit_m'] = params['unit_d'] * params['unit_l']**3
        params['h'] = params['H0']/100
        params['z'] = 1/params['aexp'] - 1
        params['boxsize'] = params['unit_l'] * params['h'] / Mpc / params['aexp']
        params['boxsize_physical'] = params['boxsize'] / (params['h']) * params['aexp']
        params['boxsize_comoving'] = params['boxsize'] / (params['h'])

        self.part_dtype = part_dtype[self.mode]
        self.hydro_names = hydro_names[self.mode]

        if(self.classic_format):
            opened.readline()
            params['ordering'] = parse(format3, opened.readline())['ordering'].strip()
            opened.readlines(2)
            if(params['ordering'] == 'hilbert'):
                bound_key = []
                for icpu in np.arange(1, params['ncpu']):
                    parsed = parse(format4, opened.readline())
                    bound_key.append(parsed['ind_max'])
                self.bound_key = np.array(bound_key)

            if(exists(self.get_path('part', 1))):
                self.params['nstar'] = self._read_nstar()
                self.params['star'] = self.params['nstar']>0
            else:
                self.params['nstar'] = 0
                self.params['star'] = False

            # check if star particle exists
            if(not self.params['star']):
                # This only applies to old RAMSES particle format
                if(self.mode == 'nh'):
                    self.part_dtype = part_dtype['nh_dm_only']
                elif (self.mode == 'yzics'):
                    self.part_dtype = part_dtype['yzics_dm_only']
            if(self.longint):
                if(self.mode == 'iap' or self.mode == 'gem' or self.mode == 'fornax'):
                    self.part_dtype = part_dtype['gem_longint']
        else:
            self.params['star'] = True

        # initialize cpu list and boundaries
        self.cpulist_cell = np.array([], dtype='i4')
        self.cpulist_part = np.array([], dtype='i4')
        self.bound_cell = np.array([0], dtype='i4')
        self.bound_part = np.array([0], dtype='i4')
        self.params.update(params)

        self.set_cosmology(snap=snap)
        self.set_extra_fields()
        self.set_unit()

    def get_involved_cpu(self, box=None, binlvl=None, n_divide=5):
        # get the list of involved cpu domain for specific region.
        if(box is None):
            box = self.box
        if(self.classic_format and not box is None):
            box = np.array(box)
            maxlvl = self.params['levelmax']

            involved_cpu = get_cpulist(box, binlvl, maxlvl, self.bound_key, self.ndim, n_divide)
        else:
            involved_cpu = np.arange(self.params['ncpu']) + 1
        return involved_cpu


    def read_sink_table(self):
        if(self.mode=='nh'):
            table = np.genfromtxt(self.path+'/sink_%05d.csv' % self.iout, dtype=sink_table_dtype, delimiter=',')
        else:
            raise ValueError('This function works only for NH-version RAMSES')
        return table

    def read_part(self, target_fields=None, cpulist=None):
        """Reads particle data from current box.

        Parameters
        ----------
        target_fields: list of string
            target field name to read. If None is passed, read all fields.
        cpulist: list of integer
            target list of cpus, if specified, read selected cpus regardless of current box.
        Returns
        -------
        part : RamsesSnapshot.Particle object
            particle data, can be accessed as attributes also.

        """
        if(cpulist is None):
            cpulist = self.get_involved_cpu()
        if (self.part_data is not None):
            if(timer.verbose>=1): print('Searching for extra files...')
            cpulist = cpulist[np.isin(cpulist, self.cpulist_part, assume_unique=True, invert=True)]

        if (cpulist.size > 0):
            timer.start('Reading %d part files in %s... ' % (cpulist.size, self.path), 1)
            progress_bar = cpulist.size > progress_bar_limit and timer.verbose >= 1
            readr.read_part(self.snap_path, self.iout, cpulist, self.mode, progress_bar, self.longint)
            timer.record()

            if(self.longint):
                arr = [*readr.real_table.T, *readr.long_table.T, *readr.integer_table.T, *readr.byte_table.T]
            else:
                arr = [*readr.real_table.T, *readr.integer_table.T, *readr.byte_table.T]

            dtype = self.part_dtype

            if target_fields is not None:
                target_idx = np.where(np.isin(np.dtype(dtype).names, target_fields))[0]
                arr = [arr[idx] for idx in target_idx]
                dtype = [dtype[idx] for idx in target_idx]

            timer.start('Building table for %d particles... ' % readr.integer_table.shape[0], 1)
            part = fromarrays(arr, dtype=dtype)
            readr.close()

            bound = compute_boundary(part['cpu'], cpulist)
            if (self.part_data is None):
                self.part_data = part
            else:
                self.part_data = np.concatenate([self.part_data, part])

            self.bound_part = np.concatenate([self.bound_part[:-1], self.bound_part[-1] + bound])
            self.cpulist_part = np.concatenate([self.cpulist_part, cpulist])
            timer.record()

        else:
            if (timer.verbose >= 1):
                print('CPU list already satisfied.')

    def read_cell(self, target_fields=None, cpulist=None):
        """Reads amr data from current box.

        Parameters
        ----------
        target_fields: list of string
            target field name to read. If None is passed, read all fields.
        cpulist: list of integer
            target list of cpus, if specified, read selected cpus regardless of current box.
        Returns
        -------
        cell : RamsesSnapshot.Cell object
            amr data, can be accessed as attributes also.

        """
        if(cpulist is None):
            cpulist = self.get_involved_cpu()
        else:
            cpulist = np.array(cpulist)
        if(self.cell_data is not None):
            if(timer.verbose>=1):
                print('Searching for extra files...')
            cpulist = cpulist[np.isin(cpulist, self.cpulist_cell, assume_unique=True, invert=True)]

        if(cpulist.size > 0):
            timer.start('Reading %d AMR & hydro files in %s... ' % (cpulist.size, self.path), 1)

            progress_bar = cpulist.size > progress_bar_limit and timer.verbose >= 1
            readr.read_cell(self.snap_path, self.iout, cpulist, self.mode, progress_bar)
            self.params['nhvar'] = int(readr.nhvar)
            timer.record()

            formats = ['f8'] * self.params['ndim'] + ['f8'] * self.params['nhvar'] + ['i4'] * 2

            names = list(dim_keys[:self.params['ndim']]) + self.hydro_names + ['level', 'cpu']

            arr = [*readr.real_table.T, *readr.integer_table.T]

            if(len(arr) != len(names)):
                raise ValueError(
                    "Number of fields and size of the hydro array does not match\n"
                    "Consider changing the content of RamsesSnapshot.hydro_names")

            if target_fields is not None:
                target_idx = np.where(np.isin(names, target_fields))[0]
                arr = [arr[idx] for idx in target_idx]
                formats = [formats[idx] for idx in target_idx]
                names = [names[idx] for idx in target_idx]

            timer.start('Building table for %d cells... ' % (arr[0].size), 1)
            cell = fromarrays(arr, formats=formats, names=names)
            readr.close()

            bound = compute_boundary(cell['cpu'], cpulist)
            if (self.cell_data is None):
                self.cell_data = cell
            else:
                self.cell_data = np.concatenate([self.cell_data, cell])

            self.bound_cell = np.concatenate([self.bound_cell[:-1], self.bound_cell[-1] + bound])
            self.cpulist_cell = np.concatenate([self.cpulist_cell, cpulist])
            timer.record()

        else:
            if(timer.verbose>=1):
                print('CPU list already satisfied.')

    def read_ripses(self, target_fields=None, cpulist=None):
        """Reads ripses output data from current box.

        Parameters
        ----------
        target_fields: list of string
            target field name to read. If None is passed, read all fields.
        cpulist: list of integer
            target list of cpus, if specified, read selected cpus regardless of current box.
        Returns
        -------
        cell : RamsesSnapshot.Cell object
            amr data, can be accessed as attributes also.

        """
        if(cpulist is None):
            cpulist = self.get_involved_cpu()
        else:
            cpulist = np.array(cpulist)
        if(self.cell_data is not None):
            if(timer.verbose>=1):
                print('Searching for extra files...')
            cpulist = cpulist[np.isin(cpulist, self.cpulist_cell, assume_unique=True, invert=True)]

        if(cpulist.size > 0):
            timer.start('Reading %d grid files in %s... ' % (cpulist.size, self.path), 1)

            io_ramses.read_ripses_cell(self.snap_path, self.iout, cpulist)
            self.params['nhvar'] = int(io_ramses.nvar)
            timer.record()

            formats = ['f8'] * self.params['ndim'] + ['f8'] * self.params['nhvar'] + ['i4'] * 2

            names = list(dim_keys[:self.params['ndim']]) + self.hydro_names + ['level', 'cpu']

            arr = [*io_ramses.xc.T, *io_ramses.uc.T, io_ramses.lvlc, io_ramses.cpuc]

            if(len(arr) != len(names)):
                io_ramses.close()
                raise ValueError(
                    "Number of fields and size of the hydro array does not match\n"
                    "Consider changing the content of RamsesSnapshot.hydro_names\n"
                    "nvar = %d, recieved: %d" % (len(names), len(arr)))

            if target_fields is not None:
                target_idx = np.where(np.isin(names, target_fields))[0]
                arr = [arr[idx] for idx in target_idx]
                formats = [formats[idx] for idx in target_idx]
                names = [names[idx] for idx in target_idx]

            timer.start('Building table for %d cells... ' % (arr[0].size), 1)
            cell = fromarrays(arr, formats=formats, names=names)
            io_ramses.close()

            bound = compute_boundary(cell['cpu'], cpulist)
            if (self.cell_data is None):
                self.cell_data = cell
            else:
                self.cell_data = np.concatenate([self.cell_data, cell])

            self.bound_cell = np.concatenate([self.bound_cell[:-1], self.bound_cell[-1] + bound])
            self.cpulist_cell = np.concatenate([self.cpulist_cell, cpulist])
            timer.record()

        else:
            if(timer.verbose>=1):
                print('CPU list already satisfied.')

    def read_sink_raw(self, icpu, path_in_repo=''):
        path = join(self.repo, path_in_repo)
        readr.read_sink(path, self.iout, icpu, self.levelmin, self.levelmax)
        arr = [*readr.integer_table.T, *readr.real_table.T]
        readr.close()
        return arr


    def read_sinkprop(self, path_in_repo='', icoarse=None, drag_part=True, raw_data=False, return_aexp=False):
        if(icoarse is None):
            icoarse = self.nstep_coarse-1
        path = join(self.repo, path_in_repo)
        check = join(path, sinkprop_format.format(icoarse=icoarse))
        if(not exists(check)):
            raise FileNotFoundError('Sinkprop file not found: %s' % check)
        readr.read_sinkprop(path, icoarse, drag_part, self.mode)
        arr = [*readr.integer_table.T, *readr.real_table.T]

        timer.start('Building table for %d smbhs... ' % readr.integer_table.shape[0], 1)
        if(raw_data):
            return arr
        if(drag_part):
            dtype = sink_prop_dtype_drag
        else:
            dtype = sink_prop_dtype
        if(self.mode == 'fornax'):
            dtype = sink_prop_dtype_drag_fornax
        if(len(arr) != len(dtype)):
            readr.close()
            raise ValueError('Number of fields mismatch\n'
                             'Recieved: %d, Allocated: %d' % (len(arr), len(dtype)))
        sink = fromarrays(arr, dtype=dtype)
        timer.record()
        aexp = np.copy(readr.aexp)
        readr.close()

        if(return_aexp):
            return sink, aexp
        else:
            return sink


    def clear(self, part=True, cell=True):
        """Clear exsisting cache from snapshot data.

        Parameters
        ----------
        part : bool
            if True, clear particle cache
        cell : bool
            if True, clear amr cache

        Returns
        -------

        """
        self.box=None
        if(part):

            self.part_data = None
            self.part = None
            self.cpulist_part = np.array([], dtype='i4')
            self.bound_part = np.array([0], dtype='i4')
        if(cell):
            self.cell_data = None
            self.cell = None
            self.cpulist_cell = np.array([], dtype='i4')
            self.bound_cell = np.array([0], dtype='i4')

    def _read_nstar(self):
        part_file = FortranFile(self.get_path('part', 1))
        part_file.skip_records(4)
        if(not self.longint):
            return part_file.read_ints()
        else:
            return part_file.read_longs()

    def read_hydro_ng(self):
        # not used

        hydro_uolds = []
        for icpu in np.arange(1, self.params['ncpu'] + 1):
            path = self.get_path(type='hydro', icpu=icpu)
            opened = open(path, mode='rb')

            header = np.fromfile(opened, dtype=np.int32, count=4)
            ndim, nvar, levelmin, nlevelmax = header # nothing to do

            nocts = np.fromfile(opened, dtype=np.int32, count=nlevelmax - levelmin + 1)
            hydro_uold = np.fromfile(opened, dtype=np.float64)

            hydro_uolds.append(hydro_uold)

            opened.close()

        hydro_uolds = np.concatenate(hydro_uolds)
        hydro_uolds = np.reshape(hydro_uolds, [-1, nvar, 2 ** ndim])
        hydro_uolds = np.swapaxes(hydro_uolds, 1, 2)

        self.params['nvar'] = nvar
        self.var = hydro_uolds

    def read_amr_ng(self):
        amr_poss = []
        amr_lvls = []
        amr_refs = []
        amr_cpus = []

        for icpu in np.arange(1, self.params['ncpu'] + 1):
            amr_path = self.get_path(type='amr', icpu=icpu)
            opened = open(amr_path, mode='rb')

            header = np.fromfile(opened, dtype=np.int32, count=3)
            ndim, levelmin, nlevelmax = header

            nocts = np.fromfile(opened, dtype=np.int32, count=nlevelmax - levelmin + 1)
            amr_size = np.sum(nocts)

            block_size = ndim + 2 ** ndim
            amr = np.fromfile(opened, dtype=np.int32)
            amr = np.reshape(amr, [-1, block_size])

            poss, lvls = ckey2idx(amr[:, :ndim], nocts, levelmin)
            amr_poss.append(poss)
            amr_lvls.append(lvls)
            amr_refs.append(amr[:, ndim:].astype(np.bool))
            amr_cpus.append(np.full(amr_size, icpu))

            opened.close()

        self.x = np.swapaxes(np.concatenate(amr_poss), 1, 2)
        self.lvl = np.concatenate(amr_lvls)
        self.ref = np.concatenate(amr_refs)
        self.cpu = np.concatenate(amr_cpus)

    def get_cell(self, box=None, target_fields=None, domain_slicing=True, exact_box=True, cpulist=None, ripses=False):
        if(not exists(self.get_path('hydro'))):
            if (exists(self.get_path('grid'))):
                ripses = True
            else:
                raise FileNotFoundError("Hydro file, nor grid file not found.")
        if(box is not None):
            self.box = box
        if(self.box is None or np.array_equal(self.box, default_box)):
            domain_slicing = False
            exact_box = False
        if(self.box is None or not np.array_equal(self.box, self.box_cell)):
            if(cpulist is None):
                cpulist = self.get_involved_cpu()
            else:
                domain_slicing=False
                exact_box=False
            if(not ripses):
                self.read_cell(target_fields=target_fields, cpulist=cpulist)
            else:
                self.read_ripses(target_fields=target_fields, cpulist=cpulist)
            if(domain_slicing):
                cell = domain_slice(self.cell_data, cpulist, self.cpulist_cell, self.bound_cell)
            else:
                cell = self.cell_data

            if(exact_box):
                mask = box_mask(get_vector(cell), self.box, size=self.cell_extra['dx'](cell))
                timer.start('Masking cells... %d / %d (%.4f)' % (np.sum(mask), mask.size, np.sum(mask)/mask.size), 1)
                cell = cell[mask]
                timer.record()

            cell = self.Cell(cell, self)
            self.box_cell = self.box
            self.cell = cell
        return self.cell

    class Cell(Table):
        def __getitem__(self, item):
            cell_extra = self.snap.cell_extra
            if isinstance(item, str):
                if item in cell_extra.keys():
                    return cell_extra[item](self)
                else:
                    return self.table[item]
            elif isinstance(item, tuple):
                letter, unit = item
                return self.__getitem__(letter) / self.snap.unit[unit]
            else:
                return RamsesSnapshot.Cell(self.table[item], self.snap)


    def get_part(self, box=None, target_fields=None, domain_slicing=True, exact_box=True, cpulist=None):
        if(box is not None):
            self.box = box
        if(self.box is None or np.array_equal(self.box, default_box)):
            domain_slicing = False
            exact_box = False
        if(self.box is None or not np.array_equal(self.box, self.box_part)):
            if(cpulist is None):
                cpulist = self.get_involved_cpu()
            else:
                domain_slicing=False
                exact_box=False
            self.read_part(target_fields=target_fields, cpulist=cpulist)
            if(domain_slicing):
                part = domain_slice(self.part_data, cpulist, self.cpulist_part, self.bound_part)
            else:
                part = self.part_data

            if(self.box is not None):
                if(exact_box):
                    mask = box_mask(get_vector(part), self.box)
                    timer.start('Masking parts... %d / %d (%.4f)' % (np.sum(mask), mask.size, np.sum(mask)/mask.size), 1)
                    part = part[mask]
                    timer.record()

            part = self.Particle(part, self)
            self.box_part = self.box
            self.part = part
        return self.part

    class Particle(Table):
        def __getitem__(self, item):
            part_extra = self.snap.part_extra
            if isinstance(item, str):
                if item in part_extra.keys():
                    return part_extra[item](self)
                elif item in part_family.keys():
                    return RamsesSnapshot.Particle(classify_part(self.table, item), self.snap)
                elif item == 'smbh':
                    return RamsesSnapshot.Particle(find_smbh(self.table, 0), self.snap)
                else:
                    return self.table[item]
            elif isinstance(item, tuple):
                letter, unit = item
                return self.__getitem__(letter) / self.snap.unit[unit]
            else:
                return RamsesSnapshot.Particle(self.table[item], self.snap)


    def get_halos_cpulist(self, halos, radius=3., use_halo_radius=True, radius_name='rvir', n_divide=4):
        cpulist = []
        for halo in halos:
            if(use_halo_radius):
                extent = halo[radius_name]*radius*2
            else:
                extent = radius*2
            box = get_box(get_vector(halo), extent)
            cpulist.append(get_cpulist(box, None, self.levelmax, self.bound_key, self.ndim, n_divide))
        return np.unique(np.concatenate(cpulist))

    def diag(self):
        dm_tot = 0
        star_tot = 0
        gas_tot = 0
        smbh_tot = 0
        if(self.box is not None):
            volume = np.prod(self.box[:, 1]-self.box[:, 0]) / (self.unit['Mpc']/self.params['h'])**3 / self.params['aexp']**3
            print('=============================================')
            print('Description of the snapshot %05d (%s)' % (self.iout, self.repo))
            print('---------------------------------------------')
            print('Redshift (z) = %.5f, Age of the Universe = %.4f Gyr' % (self.z, self.params['age']))
            print('Comoving volume of the box: %.3e (Mpc/h)^3' % (volume))
        if(self.part is not None):
            part = self.part
            part = part[box_mask(get_vector(part), self.box)]
            print('---------------------------------------------')
            print('Total  number of particles: %d' % part.size)
            dm = part['dm']

            dm_tot = np.sum(dm['m', 'Msol'])
            dm_min = np.min(dm['m', 'Msol'])

            print('Number of     DM particles: %d with total mass of %.3e Msol, Min. particle mass: %.3e Msol' % (dm.size, dm_tot, dm_min))

            contam = np.sum(dm[dm['m'] > np.min(dm['m'])]['m'] * 1.01) / np.sum(dm['m'])
            if(contam>0.0):
                print('DM Contamination fraction within the box: %.3f %%' % (contam*100))

            tracer = part['tracer']

            if(tracer.size>0):
                tracer_tot = np.sum(tracer['m', 'Msol'])
                tracer_min = np.min(tracer['m', 'Msol'])

                print('Number of tracer particles: %d with total mass of %.3e Msol, Min. particle mass: %.3e Msol' % (tracer.size, tracer_tot, tracer_min))

            if(self.params['star']):
                star = part['star']
                smbh = part['smbh']

                star_tot = np.sum(star['m', 'Msol'])
                star_min = np.min(star['m', 'Msol'])

                print('---------------------------------------------')

                print('Number of       star particles: %d with total mass of %.3e Msol, Min. particle mass: %.3e Msol' % (star.size, star_tot, star_min))
                if(star.size>0):
                    sfr = np.sum(star[star['age', 'Myr']<100]['m', 'Msol'])/1E8
                    print('SFR within the box (last 100Myr): %.3e Msol/yr' % sfr)

                if(smbh.size>0):
                    smbh_tot = np.sum(smbh['m', 'Msol'])
                    smbh_max = np.max(smbh['m', 'Msol'])

                    print('Number of       SMBH particles: %d with total mass of %.3e Msol, Max. SMBH mass: %.3e Msol' % (smbh.size, smbh_tot, smbh_max))
                print('DM/Stellar mass ratio is %.3f' % (dm_tot / star_tot))

                star_den = star_tot/volume
                print('Stellar Mass density is %.3e Msol / (Mpc/h)^3' % (star_den))

        if(self.cell is not None):
            cell = self.cell
            cell = cell[box_mask(get_vector(cell), self.box, size=cell['dx'])]
            print('---------------------------------------------')
            print('Min. spatial resolution = %.4f pc (%.4f pc/h in comoving)' % (np.min(self.cell['dx', 'pc']), self.boxsize*1E6*0.5**np.max(self.cell['level'])))
            print('Total number of cells: %d' % cell.size)
            gas_tot = np.sum(cell['rho'] * (cell['dx'])**3) / self.unit['Msol']
            print('Total gas mass: %.3e Msol' % gas_tot)
            if('refmask' in cell.dtype.names):
                contam = 1.-np.sum(cell[cell['refmask']>0.01]['m'])/np.sum(cell['m'])
                if(contam>0.):
                    print('Cell Contamination fraction within the box: %.3f %%' % (contam*100))
            print('')


        if(self.cell is not None and self.part is not None):
            print('Baryonic fraction: %.3f' % ((gas_tot+star_tot+smbh_tot) / (dm_tot+gas_tot+star_tot+smbh_tot)))

def trace_parts(part_ini, cropped):
    return part_ini[np.isin(part_ini['id'], cropped['id'], True)]

def write_zoomparts_music(part_ini: RamsesSnapshot.Particle, cropped: RamsesSnapshot.Particle,
                          filepath: str, reduce: int=None):
    """
    writes position table of particles in MUSIC format.
    """
    cropped_ini = part_ini[np.isin(part_ini['id'], cropped['id'], True)]
    if reduce is not None:
        cropped_ini = np.random.choice(cropped_ini, cropped_ini.size//reduce, replace=False)
    np.savetxt(filepath, get_vector(cropped_ini))
    return cropped_ini

def write_parts_rockstar(part: RamsesSnapshot.Particle, snap: RamsesSnapshot, filepath: str):
    """
    writes particle data in ASCII format that can be read by Rockstar
    """
    timer.start('Writing %d particles in %s... ' % (part.size, filepath), 1)

    pos = get_vector(part) * snap.params['boxsize']
    vel = get_vector(part, 'v') * snap.get_unit('v', 'km/s')
    table = fromarrays([*pos.T, *vel.T, part['id']], formats=['f8', 'f8', 'f8', 'f8', 'f8', 'f8', 'i4'])
    np.savetxt(filepath, table, fmt=('%.16e',)*6 + ('%d',))

    timer.record()

def write_snaps_rockstar(repo: str, start: int, end: int, mode='none',
                         path_in_repo='snapshots', ncpu=48, min_halo_particles=100):
    path = join(repo, 'rst')
    dm_flist = []
    star_flist = []
    for iout in np.arange(start, end):
        snap = RamsesSnapshot(repo, iout, mode, path_in_repo=path_in_repo)
        part = snap.get_part()

        filepath = join(path, 'dm_%05d.dat' % iout)
        write_parts_rockstar(part['dm'], snap, filepath)
        dm_flist.append(filepath)

        if(snap.params['star']):
            filepath = join(path, 'star_%05d.dat' % iout)
            write_parts_rockstar(part['star'], snap, filepath)
            star_flist.append(filepath)

    with open(join(path, 'dmlist.dat'), 'w') as opened:
        for fname in dm_flist:
            opened.write(fname+'\n')

    with open(join(path, 'dm.cfg')) as opened:
        opened.write('SNAPSHOT_NAMES = %s\n' % join(path, 'dmlist.dat'))
        opened.write('NUM_WRITERS = %d\n' % ncpu)
        opened.write('FILE_FORMAT = ASCII\n')

        opened.write('BOX_SIZE = %.3f\n' % snap.params['boxsize'])
        opened.write('PARTICLE_MASS = %.3f\n' % np.min(snap.part['m']) * snap.get_unit('m', 'Msun') * snap.params['h'])
        opened.write('h0 = %.4f\n' % snap.params['h'])
        opened.write('Ol = %.4f\n' % snap.params['omega_l'])
        opened.write('Om = %.4f\n' % snap.params['omega_m'])

        opened.write('MIN_HALO_PARTICLES = %d\n' % min_halo_particles)

    if (snap.params['star']):

        with open(join(path, 'starlist.dat'), 'w') as opened:
            for fname in star_flist:
                opened.write(fname+'\n')

        with open(join(path, 'star.cfg')) as opened:
            opened.write('SNAPSHOT_NAMES = %s\n' % join(path, 'starlist.dat'))
            opened.write('NUM_WRITERS = %d\n' % ncpu)
            opened.write('FILE_FORMAT = ASCII\n')

            opened.write('BOX_SIZE = %.3f\n' % snap.params['boxsize'])
            opened.write('PARTICLE_MASS = %.3f\n' % np.min(snap.part['m']) * snap.get_unit('m', 'Msun') * snap.params['h'])
            opened.write('h0 = %.4f\n' % snap.params['h'])
            opened.write('Ol = %.4f\n' % snap.params['omega_l'])
            opened.write('Om = %.4f\n' % snap.params['omega_m'])

            opened.write('MIN_HALO_PARTICLES = %d\n' % min_halo_particles)

def cut_spherical(table, center, radius, prefix='', ndim=3, inverse=False):
    distances = rss(center - get_vector(table, prefix, ndim))
    if(inverse):
        mask = distances > radius
    else:
        mask = distances <= radius
    return table[mask]

def cut_halo(table, halo, radius=1, use_halo_radius=True, inverse=False, radius_name='rvir'):
    center = get_vector(halo)
    if(use_halo_radius):
        radius = halo[radius_name] * radius
    else:
        radius = radius
    return cut_spherical(table, center, radius, inverse=inverse)

def classify_part(part, pname):
    # classity particles, if familty is given, use it.
    # if there is no field 'family', use id, mass and epoch instead.
    timer.start('Classifying %d particles... ' % part.size, 2)
    names = part.dtype.names
    if('family' in names):
        # Do a family-based classification
        mask = np.isin(part['family'], part_family[pname])

    elif('epoch' in names):
        # Do a parameter-based classification
        if(pname == 'dm'):
            mask = (part['epoch'] == 0) & (part['id'] > 0)
        elif(pname == 'star'):
            mask = ((part['epoch'] < 0) & (part['id'] > 0))\
                   | ((part['epoch'] != 0) & (part['id'] < 0))
        elif(pname == 'sink' or pname == 'cloud'):
            mask = (part['id'] < 0) & (part['m'] > 0) & (part['epoch'] == 0)
        elif(pname == 'tracer'):
            mask = (part['id'] < 0) & (part['m'] == 0)
        else:
            mask = False
    elif('id' in names):
        # DM-only simulation
        if(pname == 'dm'):
            mask =  part['id'] > 0
        elif(pname == 'tracer'):
            mask = (part['id'] < 0) & (part['m'] == 0)
        else:
            mask = False
    else:
        # No particle classification is possible
        raise ValueError('Particle data structure not classifiable.')
    output = part[mask]

    timer.record()
    return output

def find_smbh(part, verbose=None):
    # Find SMBHs by merging sink (cloud) particles
    verbose_tmp = verbose
    if(verbose is not None):
        timer.verbose = verbose
    timer.start('Searching for SMBHs...', 1)
    sink = classify_part(part, 'cloud')
    names = part.dtype.names
    ids = np.unique(sink['id'])

    smbh = []
    for id in ids:
        smbh_cloud = sink[sink['id'] == id]
        row = ()
        for name in names:
            if (name == 'm'):
                val = np.sum(smbh_cloud[name])
            elif (name == 'family'):
                val = 4
            elif (name == 'tag'):
                val = 0
            else:
                val = np.average(smbh_cloud[name])
            row += (val,)
        smbh.append(row)
    smbh = np.array(smbh, dtype=part.dtype)
    timer.record()
    if(timer.verbose >=2):
        print('Found %d SMBHs.' % smbh.size)
    timer.verbose = verbose_tmp
    return smbh

def box_mask(coo, box, size=None, exclusive=False):
    # masking coordinates based on the box
    if size is not None:
        size = expand_shape(size, [0], 2)
    else:
        size = 0
    if(exclusive):
        size *= -1

    box_mask = np.all((box[:, 0] <= coo+size/2) & (coo-size/2 <= box[:, 1]), axis=-1)
    return box_mask

def interpolate_part(part1, part2, name, fraction=0.5):
    # Interpolates two particle snapshots based on their position and fraction
    timer.start('Interpolating %d, %d particles...' % (part1.size, part2.size), 2)

    id1 = part1['id']
    id2 = part2['id']

    id1 = np.abs(id1)
    id2 = np.abs(id2)

    part_size = np.maximum(np.max(id1), np.max(id2))+1

    val1 = part1[name]
    val2 = part2[name]

    if(name == 'pos' or name == 'vel'):
        pool = np.zeros((part_size, 3), dtype='f8')
    else:
        pool = np.zeros(part_size, dtype=val1.dtype)

    mask1 = np.zeros(part_size, dtype='?')
    mask2 = np.zeros(part_size, dtype='?')

    mask1[id1] = True
    mask2[id2] = True

    active_mask = mask1 & mask2

    pool[id1] += val1 * (1. - fraction)
    pool[id2] += val2 * fraction
    val = pool[active_mask]

    if(timer.verbose>=2):
        print("Particle interpolation - part1[%d], part2[%d], result[%d]" % (id1.size, id2.size, np.sum(active_mask)))
    timer.record()

    return val

def interpolate_part_pos(part1, part2, Gyr_interp, fraction=0.5):
    # Interpolates two particle snapshots based on their position and fraction
    timer.start('Interpolating %d, %d particles...' % (part1.size, part2.size), 2)

    id1 = part1['id']
    id2 = part2['id']

    id1 = np.abs(id1)
    id2 = np.abs(id2)

    part_size = np.maximum(np.max(id1), np.max(id2))+1

    pos1 = part1['pos']
    pos2 = part2['pos']

    vel1 = part1['vel']
    vel2 = part2['vel']

    pool = np.zeros((part_size, 3), dtype='f8')

    mask1 = np.zeros(part_size, dtype='?')
    mask2 = np.zeros(part_size, dtype='?')

    mask1[id1] = True
    mask2[id2] = True

    active_mask = mask1 & mask2

    time_interval = (part2.snap.age - part1.snap.age) * Gyr_interp

<<<<<<< HEAD
    pool[id1] += interp_term(pos1, vel1, fraction, time_interval, 1)
    pool[id2] += interp_term(pos2, vel2, 1-fraction, time_interval, -1)
=======
    pool[id1] += interp_term(pos1, vel1, fraction, time_interval)
    pool[id2] += interp_term(pos2, vel2, 1-fraction, time_interval)
>>>>>>> ce70eb50
    val = pool[active_mask]

    if(timer.verbose>=2):
        print("Particle interpolation - part1[%d], part2[%d], result[%d]" % (id1.size, id2.size, np.sum(active_mask)))
    timer.record()

    return val

<<<<<<< HEAD
def interp_term(pos, vel, fraction, time_interval, vel_sign=1):
    fun = lambda x: -np.cos(x*np.pi)/2 + 0.5 # arbitrary blending function I just invented...
    return (pos + time_interval * fraction * vel * vel_sign) * fun(1-fraction)
=======
def interp_term(pos, vel, fraction, time_interval):
    #fun = lambda x: -np.cos(x*np.pi)/2 + 0.5 # arbitrary blending function I just invented...
    return (pos + time_interval * fraction * vel) * (1-fraction)
>>>>>>> ce70eb50

def time_series(repo, iouts, halo_table, mode='none', extent=None, unit=None):
    # returns multiple snapshots from repository and array of iouts
    snaps = []
    snap = None
    for halo, iout in zip(halo_table, iouts):
        snap = RamsesSnapshot(repo, iout, mode, snap=snap)
        if(extent is None):
            extent_now = halo['rvir']*2
        else:
            extent_now = extent * snap.unit[unit]
        box = get_box(get_vector(halo), extent_now)
        snap.box = box
        snaps.append(snap)
    return snaps

def get_cpulist(box, binlvl, maxlvl, bound_key, ndim, n_divide):
    # get list of cpus involved in selected box.
    volume = np.prod([box[:, 1] - box[:, 0]])
    if (binlvl is None):
        binlvl = int(np.log2(1. / (volume + 1E-20)) / ndim) + n_divide
    if (binlvl > 64 // ndim):
        binlvl = 64 // ndim - 1
    lower, upper = np.floor(box[:, 0] * 2 ** binlvl).astype(int), np.ceil(box[:, 1] * 2 ** binlvl).astype(int)
    bbox = np.stack([lower, upper], axis=-1)

    bin_list = utool.cartesian(
        np.arange(bbox[0, 0], bbox[0, 1]),
        np.arange(bbox[1, 0], bbox[1, 1]),
        np.arange(bbox[2, 0], bbox[2, 1]))  # TODO: generalize this

    if (timer.verbose >= 2):
        print("Setting bin level as %d..." % binlvl)
        print("Input box:", box)
        print("Bounding box:", bbox)
        ratio = np.prod([bbox[:, 1] / 2 ** binlvl - bbox[:, 0] / 2 ** binlvl]) / volume
        print("Volume ratio:", ratio)
        print("N. of Blocks:", bin_list.shape[0])

    keys = hilbert3d(*(bin_list.T), binlvl, bin_list.shape[0])
    keys = np.array(keys)
    key_range = np.stack([keys, keys + 1], axis=-1)
    key_range = key_range.astype('f8')

    involved_cpu = []
    for icpu_range, key in zip(
            np.searchsorted(bound_key / 2. ** (ndim * (maxlvl - binlvl + 1)), key_range),
            key_range):
        involved_cpu.append(np.arange(icpu_range[0], icpu_range[1] + 1))
    involved_cpu = np.unique(np.concatenate(involved_cpu)) + 1
    if (timer.verbose >= 2):
        print("List of involved CPUs: ", involved_cpu)
    return involved_cpu


def ckey2idx(amr_keys, nocts, levelmin, ndim=3):
    idx = 0
    poss = []
    lvls = []
    for noct, leveladd in zip(nocts, np.arange(0, nocts.size)):
        ckey = amr_keys[idx : idx+noct]
        idx += noct
        ckey = np.repeat(ckey[:,:,np.newaxis], 2**ndim, axis=-1)
        suboct_ind = np.arange(2**ndim)
        nstride = 2**np.arange(0, ndim)

        suboct_ind, nstride = np.meshgrid(suboct_ind, nstride)

        cart_key = 2*ckey+np.mod(suboct_ind//nstride, 2) + 0.5
        level = levelmin+leveladd
        poss.append(cart_key/2**level)
        lvls.append(np.full(noct, level))
    poss = np.concatenate(poss)
    #poss = np.mod(poss-0.5, 1)
    lvls = np.concatenate(lvls)
    return poss, lvls

def domain_slice(array, cpulist, cpulist_all, bound):
    # array should already been aligned with bound
    idxs = np.where(np.isin(cpulist_all, cpulist))[0]
    doms = np.stack([bound[idxs], bound[idxs+1]], axis=-1)
    segs = doms[:, 1] - doms[:, 0]

    out = np.empty(np.sum(segs), dtype=array.dtype) # same performance with np.concatenate
    now = 0
    for dom, seg in zip(doms, segs):
        out[now:now + seg] = array[dom[0]:dom[1]]
        now += seg

    return out


def bulk_sort(array):
    # Sorts the array cpu-wise, not used for now
    cpumap = array['cpu']
    idxs = compute_boundary(cpumap)
    counts = np.diff(idxs)
    idxs = idxs[:-1]
    cpulist = cpumap[idxs]

    key = np.argsort(cpulist)
    cpulist = cpulist[key]
    idxs = idxs[key]
    counts = counts[key]

    new = np.empty(array.size, dtype=array.dtype)
    now = 0
    bound_new = [0]
    for icpu, idx, count in zip(cpulist, idxs, counts):
        new[now:now+count] = array[idx:idx+count]
        now += count
        bound_new.append(now)

    return new, np.array(bound_new)

def compute_boundary(cpumap, cpulist):
    bound = np.searchsorted(cpumap, cpulist)
    return np.concatenate([bound, [cpumap.size]])


def align_axis(part, gal):
    coo = get_vector(part)
    j = get_vector(gal, prefix='L')
    coo_gal =  get_vector(gal)
    coo = utool.rotate_vector(coo - coo_gal, j)
    table = utool.set_vector(part.table, coo + coo_gal)
    part = RamsesSnapshot.Particle(table, part.snap)
    return part

def align_axis_cell(part: RamsesSnapshot.Particle, gal: np.recarray):
    # Experimental
    coo = get_vector(part)
    j = get_vector(gal, prefix='L')
    coo_gal =  get_vector(gal)
    coo = utool.rotate_vector(coo - coo_gal, j)
    table = utool.set_vector(part.table, coo + coo_gal)
    part = RamsesSnapshot.Cell(table, part.snap)
    return part<|MERGE_RESOLUTION|>--- conflicted
+++ resolved
@@ -1058,13 +1058,8 @@
 
     time_interval = (part2.snap.age - part1.snap.age) * Gyr_interp
 
-<<<<<<< HEAD
     pool[id1] += interp_term(pos1, vel1, fraction, time_interval, 1)
     pool[id2] += interp_term(pos2, vel2, 1-fraction, time_interval, -1)
-=======
-    pool[id1] += interp_term(pos1, vel1, fraction, time_interval)
-    pool[id2] += interp_term(pos2, vel2, 1-fraction, time_interval)
->>>>>>> ce70eb50
     val = pool[active_mask]
 
     if(timer.verbose>=2):
@@ -1073,15 +1068,9 @@
 
     return val
 
-<<<<<<< HEAD
 def interp_term(pos, vel, fraction, time_interval, vel_sign=1):
     fun = lambda x: -np.cos(x*np.pi)/2 + 0.5 # arbitrary blending function I just invented...
     return (pos + time_interval * fraction * vel * vel_sign) * fun(1-fraction)
-=======
-def interp_term(pos, vel, fraction, time_interval):
-    #fun = lambda x: -np.cos(x*np.pi)/2 + 0.5 # arbitrary blending function I just invented...
-    return (pos + time_interval * fraction * vel) * (1-fraction)
->>>>>>> ce70eb50
 
 def time_series(repo, iouts, halo_table, mode='none', extent=None, unit=None):
     # returns multiple snapshots from repository and array of iouts
