--- conflicted
+++ resolved
@@ -549,7 +549,6 @@
             for icpu in cpulist:
                 filesize += getsize(self.get_path('part', icpu))
             timer.start('Reading %d part files (%s) in %s... ' % (cpulist.size, utool.format_bytes(filesize), self.path), 1)
-<<<<<<< HEAD
             if onlystar:
                 part = self.read_only_star(cpulist, self.mode, target_fields=target_fields)
             else:
@@ -580,37 +579,6 @@
                     part = fromndarrays(arrs, dtype)
 
                 readr.close()
-
-=======
-
-            progress_bar = cpulist.size > progress_bar_limit and timer.verbose >= 1
-            mode = self.mode
-            if mode == 'nc':
-                mode = 'y4'
-            readr.read_part(self.snap_path, self.iout, cpulist, mode, progress_bar, self.longint)
-            timer.record()
-
-            timer.start('Building table for %d particles... ' % readr.integer_table.shape[1], 1)
-            dtype = self.part_dtype
-            if(target_fields is not None):
-                if(self.longint):
-                    arr = [*readr.real_table, *readr.long_table, *readr.integer_table, *readr.byte_table]
-                else:
-                    arr = [*readr.real_table, *readr.integer_table, *readr.byte_table]
-
-                    target_idx = np.where(np.isin(np.dtype(dtype).names, target_fields))[0]
-                    arr = [arr[idx] for idx in target_idx]
-                    dtype = [dtype[idx] for idx in target_idx]
-                part = fromarrays(arr, dtype=dtype)
-            else:
-                if(self.longint):
-                    arrs = [readr.real_table.T, readr.long_table.T, readr.integer_table.T, readr.byte_table.T]
-                else:
-                    arrs = [readr.real_table.T, readr.integer_table.T, readr.byte_table.T]
-                part = fromndarrays(arrs, dtype)
-
-            readr.close()
->>>>>>> 4e922f30
 
 
             bound = compute_boundary(part['cpu'], cpulist)
@@ -1894,12 +1862,7 @@
     faster than np.rec.fromarrays
     only works for 2d arrays for now
     """
-<<<<<<< HEAD
-    if dtype is not None:
-        descr = np.dtype(dtype)
-=======
     descr = np.dtype(dtype)
->>>>>>> 4e922f30
 
     itemsize = 0
     nitem = None
@@ -1917,10 +1880,6 @@
     col = 0
     for nda in ndarrays:
         bnda = nda.view('b')
-<<<<<<< HEAD
-        barr[:, col:col + bnda.shape[1]] = bnda
-=======
         barr[:, col:col+bnda.shape[1]] = bnda
->>>>>>> 4e922f30
         col += bnda.shape[1]
     return array