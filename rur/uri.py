from os.path import join, exists, getsize
from numpy.core.records import fromarrays as fromarrays

import scipy
if(scipy.__version__>='1.14.0'):
    from scipy.integrate import cumulative_trapezoid
    cumtrapz = cumulative_trapezoid
else:
    from scipy.integrate import cumtrapz
from collections.abc import Iterable
from scipy.spatial import cKDTree as KDTree
from numpy.lib.recfunctions import append_fields

from rur.fortranfile import FortranFile
from rur.hilbert3d import hilbert3d
from rur.readr import readr
from rur.io_ramses import io_ramses
from rur.config import *
from rur import utool
from rur.utool import *
import numpy as np
import warnings
import glob
import re
import datetime
from copy import deepcopy
from multiprocessing import Pool, shared_memory
import atexit, signal
from sys import exit
import configparser


class TimeSeries(object):
    """
    A class to manage multiple snapshots in the same repository
    """

    def __init__(self, snap: 'RamsesSnapshot', auto=False):
        self.snaps: dict[int, RamsesSnapshot] = {}
        self.basesnap = snap
        self.snaps[snap.iout] = snap
        self.iout_avail:np.ndarray = None
        self.icoarse_avail:np.ndarray = None
        if auto:
            self.read_iout_avail()

    def get_snap(self, iout=None, aexp=None, age=None, z=None) -> 'RamsesSnapshot':
        if (iout is None):
            if aexp is not None:
                self.read_iout_avail()
                iout = self.iout_avail[np.argmin(np.abs(self.iout_avail['aexp'] - aexp))]['iout']
            elif age is not None:
                self.read_iout_avail()
                iout = self.iout_avail[np.argmin(np.abs(self.iout_avail['age'] - age))]['iout']
            elif z is not None:
                self.read_iout_avail()
                iout = self.iout_avail[np.argmin(np.abs(self.iout_avail['aexp']**-1 - 1 - z))]['iout']
            else:
                raise ValueError("One of the followings has to be specified: iout, aexp, age, z")

        if iout in self.snaps:
            return self.snaps[iout]
        else:
            self.snaps[iout] = self.basesnap.switch_iout(iout)
            return self.snaps[iout]

    def get_from_iout(self, iout):
        return self.get_snap(iout=iout)

    def get_from_aexp(self, aexp):
        return self.get_snap(aexp=aexp)

    def get_from_age(self, age):
        return self.get_snap(age=age)

    def __getitem__(self, item):
        return self.get_snap(item)

    def __getattr__(self, item):
        return self.basesnap.__getattribute__(item)

    def set_box_halo(self, halo, radius=1, use_halo_radius=True, radius_name='rvir', iout_name='timestep'):
        snap = self.get_snap(halo[iout_name])
        snap.set_box_halo(halo, radius=radius, use_halo_radius=use_halo_radius, radius_name=radius_name)
        return snap

    def interpolate_icoarse_table(self, value, name1, name2):
        if self.icoarse_avail is None:
            self.read_icoarse_avail()
        return np.interp(value, self.icoarse_avail[name1], self.icoarse_avail[name2])

    def icoarse_to_dt(self, icoarse):
        return self.interpolate_icoarse_table(icoarse + 0.5, 'icoarse', 'time') \
               - self.interpolate_icoarse_table(icoarse - 0.5, 'icoarse', 'time')

    def interpolate_iout_table(self, value, name1, name2):
        if self.iout_avail is None:
            self.read_iout_avail()
        return np.interp(value, self.iout_avail[name1], self.iout_avail[name2])

    def icoarse_to_aexp(self, icoarse):
        return self.interpolate_icoarse_table(icoarse, 'icoarse', 'aexp')

    def write_icoarse_avail(self, use_cache=True):
        path = join(self.repo, 'list_icoarse_avail.txt')
        self.write_iout_avail(use_cache=use_cache)
        # if(use_cache and exists(path)):
        #    self.read_icoarse_avail()
        timer.start("Writing available icoarses in %s..." % path, 1)
        icoarses = self.basesnap.search_sinkprops(path_in_repo='SINKPROPS')
        icoarse_table = np.zeros(icoarses.size, dtype=icoarse_avail_dtype)
        icoarse_table['icoarse'] = icoarses
        for i, icoarse in enumerate(icoarses):
            info = self.basesnap.read_sinkprop_info(path_in_repo='SINKPROPS', icoarse=icoarse, max_icoarse_offset=0)
            icoarse_table['aexp'][i] = info['aexp']
        names = icoarse_table.dtype.names
        to_add = self.iout_avail[~np.isin(self.iout_avail['icoarse'], icoarse_table['icoarse'])]
        icoarse_table_add = np.zeros(to_add.size, dtype=icoarse_avail_dtype)
        for name in icoarse_table_add.dtype.names:
            icoarse_table_add[name] = to_add[name]
        icoarse_table = np.concatenate([icoarse_table, icoarse_table_add])
        icoarse_table.sort(order='icoarse')
        icoarse_table['age'] = self.basesnap.aexp_to_age(icoarse_table['aexp'])
        icoarse_table['time'] = self.basesnap.interpolate_cosmo_table(icoarse_table['aexp'], 'aexp', 'u')
        self.icoarse_avail = icoarse_table
        np.savetxt(path, icoarse_table,
                   fmt='%18d %18.9e %18.9e %18.9e', header=('%16s' + ' %18s' * (len(names) - 1)) % names)
        timer.record()

    def read_icoarse_avail(self, allow_write=False):
        path = join(self.repo, 'list_icoarse_avail.txt')
        if exists(path):
            self.icoarse_avail = np.loadtxt(path, dtype=icoarse_avail_dtype)
        else:
            if allow_write:
                self.write_icoarse_avail()
            else:
                self.icoarse_avail = np.empty((0,), dtype=icoarse_avail_dtype)

    def write_iout_avail(self, use_cache=False):
        path = join(self.repo, 'list_iout_avail.txt')
        timer.start("Writing available timesteps in %s..." % path, 1)
        iouts = self.basesnap.get_iout_avail()
        if (use_cache and exists(path)):
            self.read_iout_avail()
        iout_table = np.zeros(len(iouts), dtype=iout_avail_dtype)
        i = 0
        for iout in iouts:
            if (use_cache and iout in self.iout_avail['iout']):
                iout_table[i] = self.iout_avail[np.searchsorted(self.iout_avail['iout'], iout)]
                i += 1
            else:
                try:
                    snap = self.get_snap(iout)
                except:
                    continue
                iout_table[i]['iout'] = iout
                iout_table[i]['aexp'] = snap.aexp
                iout_table[i]['age'] = snap.age
                iout_table[i]['icoarse'] = snap.nstep_coarse
                iout_table[i]['time'] = snap.time
                i += 1
        iout_table = iout_table[:i]
        names = iout_table.dtype.names
        self.iout_avail = iout_table
        np.savetxt(path, iout_table,
                   fmt='%18d %18.9e %18.9e %18d %18.9e', header=('%16s' + ' %18s' * (len(names) - 1)) % names)
        timer.record()

    def read_iout_avail(self, allow_write=False):
        path = join(self.repo, 'list_iout_avail.txt')
        if exists(path):
            self.iout_avail = np.loadtxt(path, dtype=iout_avail_dtype)
        else:
            if allow_write:
                self.write_iout_avail()
            else:
                self.iout_avail = np.empty((0,), dtype=iout_avail_dtype)

    def clear(self):
        # Later: need to load all **opened** snaps and clear them manually
        for iout in self.snaps.keys():
            self.snaps[iout].clear()
        self.snaps = {}
        self.basesnap.clear()


RamsesRepo = TimeSeries


class Particle(Table):
    def __init__(self, table, snap, units=None, ptype=None):
        super().__init__(table, snap, units=units)
        self.ptype = ptype
        self.extra_fields = custom_extra_fields(snap, 'particle')

    def __getitem__(self, item, return_code_unit=False):
        if isinstance(item, str):
            if item in part_family.keys():  # if an item exists among known particle family names
                if self.ptype is not None:
                    if item == self.ptype:
                        return self
                    else:
                        print(
                            f"\nYou loaded part only `{self.ptype}` but now you want `{item}`!\nIt forces to clear `{self.ptype}` data and retry get_part (so it's inefficient!)\n")
                        self.snap.part_data = None
                        self.snap.part = None
                        self.snap.box_part = None
                        cpulist = np.unique(self.snap.cpulist_part) if (
                                self.snap.box is None or np.array_equal(self.snap.box, self.default_box)) else None
                        self.snap.cpulist_part = np.array([], dtype='i4')
                        self.snap.bound_part = np.array([0], dtype='i4')
                        part = self.snap.get_part(box=self.snap.box, target_fields=self.table.dtype.names,
                                                  domain_slicing=True, exact_box=True, cpulist=cpulist, pname=item)
                        return part
                else:
                    return self.__copy__(classify_part(self.table, item, ptype=self.ptype), self.snap, ptype=item)

            elif item == 'smbh':
                # returns smbh position by summing up cloud particle positions
                return self.__copy__(find_smbh(self.table), self.snap, ptype='smbh')
        # none of the above, return to default
        return super().__getitem__(item, return_code_unit)

    def __copy__(self, table=None, snap=None, units=None, ptype=None):
        if table is None:
            table = self.table
        if snap is None:
            snap = self.snap
        if units is None:
            units = self.units
        if ptype is None:
            units = self.units
        return self.__class__(table, snap, units, ptype)


class Cell(Table):
    def __init__(self, table, snap, units=None):
        super().__init__(table, snap, units=units)
        self.extra_fields = custom_extra_fields(snap, 'cell')

    def __getitem__(self, item, return_code_unit=False):
        return super().__getitem__(item, return_code_unit)


# For multiprocessing, sub functions
def readorskip_real(f: FortranFile, dtype: type, key: str, search: Iterable, add=None):
    if key in search:
        if (add is not None):
            return f.read_reals(dtype) + add
        return f.read_reals(dtype)
    else:
        f.skip_records()


def readorskip_int(f: FortranFile, dtype: type, key: str, search: Iterable, add=None):
    if key in search:
        if (add is not None):
            return f.read_ints(dtype) + add
        return f.read_ints(dtype)
    else:
        f.skip_records()


def _classify(pname: str, npart:int, ids=None, epoch=None, m=None, family=None, sizeonly: bool = False, isstar=True):
    if (pname is None):
        mask = np.full(npart, True, dtype=bool)
        nsize = npart
    else:
        tracers = ["tracer", "cloud_tracer", "star_tracer", "gas_tracer"]
        if (family is not None):
            mask = np.isin(family, part_family[pname])
            nsize = np.count_nonzero(mask)
        elif (epoch is not None):
            if (pname == 'dm'):
                mask = (epoch == 0) & (ids > 0)
            elif (pname == 'star'):
                mask = ((epoch < 0) & (ids > 0)) | ((epoch != 0) & (ids < 0))
            elif (pname == 'sink' or pname == 'cloud'):
                mask = (ids < 0) & (m > 0) & (epoch == 0)
            nsize = np.count_nonzero(mask)
        elif (ids is not None):
            if (isstar):
                warnings.warn("Warning: either `family` or `epoch` should be given to classify particles.", UserWarning)
            if (pname == 'dm'):
                mask = ids > 0
                nsize = np.count_nonzero(mask)
            elif (pname in tracers):
                mask = (ids < 0) & (m == 0)
                nsize = np.count_nonzero(mask)
            else:
                mask = np.full(npart, False, dtype=bool)
                nsize = 0
        else:
            mask = np.full(npart, False, dtype=bool)
            nsize = 0
    if (sizeonly): return nsize
    return mask, nsize


def _calc_npart(fname: str, kwargs: dict, sizeonly=False):
    use_cache = kwargs.get('use_cache', True)
    repo = kwargs['repo']
    pname = kwargs.get('pname', None)
    if(pname is None): use_cache=False
    splits = fname.split('/')
    cache = f"{repo}/cache/{splits[-2]}/{pname}_{splits[-1]}.pkl"
    if (exists(cache))and(use_cache):
        result = utool.load(cache, msg=False)
        return result[0], result[1], int(fname[-5:])
    isfamily = kwargs.get('isfamily', False)
    isstar = kwargs.get('isstar', False)
    ids, epoch, m, family = None, None, None, None
    with FortranFile(f"{fname}", mode='r') as f:
        f.skip_records(2)
        npart = f.read_ints(np.int32)
        if(pname is None):
            result = _classify(pname, npart, ids=ids, epoch=epoch, m=m, family=family, sizeonly=sizeonly, isstar=isstar)
            return result[0], result[1], int(fname[-5:])
        f.skip_records(5)
        if (isfamily):
            f.skip_records(9)
            family = f.read_ints(np.int8)
        else:
            f.skip_records(6)
            m = f.read_reals(np.float64)
            ids = f.read_ints(np.int32)
            if (isstar):
                f.skip_records(1)
                epoch = f.read_reals(np.float64)
        result = _classify(pname, npart, ids=ids, epoch=epoch, m=m, family=family, sizeonly=sizeonly, isstar=isstar)
    if (not exists(cache))and(use_cache):
        if(not exists(f"{repo}/cache")):
            try: os.makedirs(f"{repo}/cache")
            except: pass
        try: utool.dump(result, cache, msg=False)
        except: pass
    return result[0], result[1], int(fname[-5:])


def _read_part(fname: str, kwargs: dict, part=None, mask=None, nsize=None, cursor=None, address=None,
               shape=None):
    pname, ids, epoch, m, family = None, None, None, None, None
    target_fields = kwargs["target_fields"] # input names
    dtype = kwargs["dtype"] # input dtypes
    ndeep = kwargs['ndeep']
    pname = kwargs["pname"]
    isfamily = kwargs["isfamily"]
    isstar = kwargs["isstar"]
    chem = kwargs["chem"]
    part_dtype = np.dtype(kwargs["part_dtype"]) # output dtype
    sequential = part is not None
    icpu = int(fname[-5:])
    with FortranFile(f"{fname}", mode='r') as f:
        # Read data
        f.skip_records(2)
        npart, = f.read_ints(np.int32)
        f.skip_records(5)
        if(ndeep>=1):
            x = readorskip_real(f, np.float64, 'x', target_fields)
            if(ndeep>=2):
                y = readorskip_real(f, np.float64, 'y', target_fields)
                if(ndeep>=3):
                    z = readorskip_real(f, np.float64, 'z', target_fields)
                    if(ndeep>=4):
                        vx = readorskip_real(f, np.float64, 'vx', target_fields)
                        if(ndeep>=5):
                            vy = readorskip_real(f, np.float64, 'vy', target_fields)
                            if(ndeep>=6):
                                vz = readorskip_real(f, np.float64, 'vz', target_fields)
                                if(ndeep>=7):
                                    if (pname is None)or(isfamily):
                                        m = readorskip_real(f, np.float64, 'm', target_fields)
                                        if(ndeep>=8):
                                            ids = readorskip_int(f, np.int32, 'id', target_fields)
                                    else:
                                        m = f.read_reals(np.float64)
                                        if(ndeep>=8):
                                            ids = f.read_ints(np.int32)
                                    if(ndeep>=9):
                                        level = readorskip_int(f, np.int32, 'level', target_fields)
                                        if(ndeep>=10):
                                            if (isfamily):
                                                family = f.read_ints(np.int8)  # family
                                                if(ndeep>=11):
                                                    tag = readorskip_int(f, np.int8, 'tag', target_fields)  # tag
                                            # if (isstar):
                                            if(ndeep>=12):
                                                if('epoch' in part_dtype.names):
                                                    epoch = readorskip_real(f, np.float64, 'epoch', target_fields) if pname is None else f.read_reals(np.float64) # epoch
                                            if(ndeep>=13):
                                                if('metal' in part_dtype.names):
                                                    metal = readorskip_real(f, np.float64, 'metal', target_fields)

        # Masking
        if (mask is None)or(nsize is None):
            mask, nsize = _classify(pname, npart, ids=ids, epoch=epoch, m=m, family=family, sizeonly=False, isstar=isstar)
            if (isinstance(mask, np.ndarray)):
                assert np.sum(mask) == nsize
        # Allocating
        if(address is None):
            if (part is None): part = np.empty(nsize, dtype=dtype)
            pointer = part[cursor:cursor + nsize].view() if (sequential) else part
        else:
            exist = shared_memory.SharedMemory(name=address)
            part = np.ndarray(shape=shape, dtype=dtype, buffer=exist.buf)
            pointer = part[cursor:cursor + nsize].view()
        if ('x' in target_fields): pointer['x'] = x[mask]
        if ('y' in target_fields): pointer['y'] = y[mask]
        if ('z' in target_fields): pointer['z'] = z[mask]
        if ('vx' in target_fields): pointer['vx'] = vx[mask]
        if ('vy' in target_fields): pointer['vy'] = vy[mask]
        if ('vz' in target_fields): pointer['vz'] = vz[mask]
        if ('m' in target_fields): pointer['m'] = m[mask]
        if ('epoch' in target_fields)and(isstar): pointer['epoch'] = epoch[mask]
        if ('metal' in target_fields)and(isstar): pointer['metal'] = metal[mask]
        if ('id' in target_fields): pointer['id'] = ids[mask]
        if ('level' in target_fields): pointer['level'] = level[mask]
        if ('family' in target_fields)and(isfamily): pointer['family'] = family[mask]
        if ('tag' in target_fields)and(isfamily): pointer['tag'] = tag[mask]
        if(ndeep>=14):
            newtypes = ["m0", "rho0", "partp"] + chem
            if True in np.isin(newtypes, target_fields):
                if('m0' in part_dtype.names):
                    if ('m0' in target_fields):
                        pointer['m0'] = f.read_reals(np.float64)[mask]
                    else:
                        f.read_reals(np.float64)
                if(ndeep>=15):
                    if len(chem) > 0:
                        for ichem in chem:
                            if (ichem in target_fields):
                                pointer[ichem] = f.read_reals(np.float64)[mask]
                            else:
                                f.read_reals(np.float64)
                    if('rho0' in part_dtype.names):
                        if ('rho0' in target_fields):
                            pointer['rho0'] = f.read_reals(np.float64)[mask]
                        else:
                            f.read_reals(np.float64)
                    if(ndeep>=16):
                        if('partp' in target_fields):
                            if ('partp' in target_fields):
                                pointer['partp'] = f.read_ints(np.int32)[mask]
                            else:
                                f.read_ints(np.int32)
        pointer['cpu'] = icpu
    if (sequential):
        cursor += nsize
        return cursor
    exist.close()


def _calc_ncell(fname: str, amr_kwargs: dict, read_branch=False):
    ncpu = amr_kwargs['ncpu']
    nboundary = amr_kwargs['nboundary']
    nlevelmax = amr_kwargs['nlevelmax']
    ndim = amr_kwargs['ndim']
    twotondim = amr_kwargs['twotondim']
    skip_amr = amr_kwargs['skip_amr']

    icpu = int(fname[-5:])
    ncell = 0
    with FortranFile(fname, mode='r') as f:
        f.skip_records(21)
        numbl = f.read_ints()
        f.skip_records(3)
        if(nboundary>0):
            numbb = f.read_ints()
            f.skip_records(2)
        ngridfile = np.empty((ncpu + nboundary, nlevelmax), dtype='i4')
        for ilevel in range(nlevelmax):
            ngridfile[:ncpu, ilevel] = numbl[ncpu * ilevel: ncpu * (ilevel + 1)]
            if(nboundary>0):
                ngridfile[ncpu:ncpu+nboundary, ilevel]=numbb[nboundary*ilevel : nboundary*(ilevel+1)]
        f.skip_records(4)
        levels, cpus = np.where(ngridfile.T > 0)
        for ilevel, jcpu in zip(levels, cpus + 1):
            f.skip_records(3)
            if jcpu == icpu:
                f.skip_records(3 * ndim + 1)
                for _ in range(twotondim):
                    son = f.read_ints()
                    if not read_branch:
                        if 0 in son:
                            ncell += len(son.flatten()) - np.count_nonzero(son)
                    else:
                        ncell += np.count_nonzero(son)
                    
                f.skip_records(2 * twotondim)
            else:
                f.skip_records(skip_amr)
    return ncell


def _read_cell(icpu: int, snap_kwargs: dict, amr_kwargs: dict, cell=None, nsize=None, cursor=None,
               address=None, shape=None, read_branch=False):
    # 0) From snapshot
    nhvar = snap_kwargs['nhvar']
    hydro_names = snap_kwargs['hydro_names']
    repo = snap_kwargs['repo']
    iout = snap_kwargs['iout']
    ncpu = amr_kwargs['ncpu']
    skip_hydro = snap_kwargs['skip_hydro']
    read_grav = snap_kwargs['read_grav']
    dtype = snap_kwargs['dtype']
    target_fields = snap_kwargs['names']

    nboundary = amr_kwargs['nboundary']
    nlevelmax = amr_kwargs['nlevelmax']
    ndim = amr_kwargs['ndim']
    twotondim = amr_kwargs['twotondim']
    skip_amr = amr_kwargs['skip_amr']
    boxlen = amr_kwargs['boxlen']
    icoarse_min = amr_kwargs['icoarse_min']
    jcoarse_min = amr_kwargs['jcoarse_min']
    kcoarse_min = amr_kwargs['kcoarse_min']

    # 1) Read headers
    hydro_fname = f"{repo}/output_{iout:05d}/hydro_{iout:05d}.out{icpu:05d}"
    f_hydro = FortranFile(hydro_fname, mode='r')
    f_hydro.skip_records(6)

    if (read_grav):
        grav_fname = f"{repo}/output_{iout:05d}/grav_{iout:05d}.out{icpu:05d}"
        if(not os.path.exists(grav_fname)):
            read_grav = False
        else:
            f_grav = FortranFile(grav_fname, mode='r')
            f_grav.skip_records(1)
            ndim1, = f_grav.read_ints()
            output_particle_density = ndim1 == ndim + 2
            f_grav.skip_records(2)
            skip_grav = twotondim * (2 + ndim) if output_particle_density else twotondim * (1 + ndim)

    amr_fname = f"{repo}/output_{iout:05d}/amr_{iout:05d}.out{icpu:05d}"
    sequential = True
    if (cell is None): sequential = False
    if (nsize is None): nsize = _calc_ncell(amr_fname, amr_kwargs)
    f_amr = FortranFile(amr_fname, mode='r')
    f_amr.skip_records(21)
    numbl = f_amr.read_ints()
    f_amr.skip_records(3)
    if nboundary>0:
        numbb=f_amr.read_ints()
        f_amr.skip_records(2)
        ngridfile = np.vstack((numbl.reshape(nlevelmax, ncpu).T, numbb.reshape(nlevelmax, nboundary).T))
    else:
        ngridfile = numbl.reshape(nlevelmax, ncpu).T
    f_amr.skip_records(4)
    if (cursor is None): cursor = 0
    if (address is None):
        if (cell is None): cell = np.empty(nsize, dtype=dtype)
        pointer = cell[cursor:cursor + nsize].view() if (sequential) else cell
        icursor = 0 if (sequential) else cursor
    else:
        exist = shared_memory.SharedMemory(name=address)
        cell = np.ndarray(shape=shape, dtype=dtype, buffer=exist.buf)
        pointer = cell[cursor:cursor + nsize].view()
        icursor = 0

    # 2) Level by Level
    # Loop over levels
    for ilevel in range(nlevelmax):
        ncpu_befo = icpu - 1
        ncpu_afte = ncpu + nboundary - icpu
        ncache_befo = np.count_nonzero(ngridfile[:ncpu_befo, ilevel])
        ncache = ngridfile[icpu - 1, ilevel]
        ncache_afte = np.count_nonzero(ngridfile[icpu:, ilevel])

        # Skip jcpu<icpu
        f_hydro.skip_records(2 * ncpu_befo + skip_hydro * ncache_befo)
        f_amr.skip_records((3 + skip_amr) * ncache_befo)
        if (read_grav): f_grav.skip_records(2 * ncpu_befo + skip_grav * ncache_befo)
        # Now jcpu==icpu
        f_hydro.skip_records(2)
        if (read_grav): f_grav.skip_records(2)
        if (ncache > 0):
            f_amr.skip_records(3)
            x = readorskip_real(f_amr, np.float64, 'x', target_fields,
                                add=oct_x / 2 ** (ilevel + 1))
            y = readorskip_real(f_amr, np.float64, 'y', target_fields,
                                add=oct_y / 2 ** (ilevel + 1))
            z = readorskip_real(f_amr, np.float64, 'z', target_fields,
                                add=oct_z / 2 ** (ilevel + 1))
            
            # Convert xyz coordinate to boxlen unit
            x = (x - icoarse_min) * boxlen
            y = (y - jcoarse_min) * boxlen
            z = (z - kcoarse_min) * boxlen

            f_amr.skip_records(2 * ndim + 1)  # Skip father index & nbor index
            # Read son index to check refinement
            if not read_branch:
                ileaf = f_amr.read_arrays(twotondim) == 0
            else:
                ileaf = f_amr.read_arrays(twotondim) != 0
            f_amr.skip_records(2 * twotondim)  # Skip cpu, refinement map
            icell = np.count_nonzero(ileaf)
            # Allocate hydro variables
            hydro_vars = [None] * nhvar
            for ivar in range(nhvar):
                if (hydro_names[ivar] in target_fields):
                    hydro_vars[ivar] = np.empty((twotondim, ncache), dtype='f8')
            if (read_grav): grav_vars = np.empty((twotondim, ncache), dtype='f8')

            # Read hydro variables
            for j in range(twotondim):
                for ivar in range(nhvar):
                    if (hydro_names[ivar] in target_fields):
                        hydro_vars[ivar][j] = f_hydro.read_reals()
                    else:
                        f_hydro.skip_records(1)
                if (read_grav):
                    if output_particle_density: f_grav.skip_records(1)
                    grav_vars[j] = f_grav.read_reals()
                    f_grav.skip_records(ndim)

            # Merge amr & hydro data
            if True in ileaf:
                if ('x' in target_fields): pointer[icursor: icursor + icell]['x'] = x[ileaf]
                if ('y' in target_fields): pointer[icursor: icursor + icell]['y'] = y[ileaf]
                if ('z' in target_fields): pointer[icursor: icursor + icell]['z'] = z[ileaf]
                for ivar in range(nhvar):
                    key = hydro_names[ivar]
                    if (key in target_fields): pointer[icursor: icursor + icell][key] = hydro_vars[ivar][ileaf]
                if (read_grav): pointer[icursor: icursor + icell]['pot'] = grav_vars[ileaf]
                pointer[icursor: icursor + icell]['level'] = ilevel + 1
                pointer[icursor: icursor + icell]['cpu'] = icpu

                icursor += icell
                cursor += icell
        # Skip jcpu>icpu
        f_hydro.skip_records(2 * ncpu_afte + skip_hydro * ncache_afte)
        f_amr.skip_records((3 + skip_amr) * ncache_afte)
        if (read_grav): f_grav.skip_records(2 * ncpu_afte + skip_grav * ncache_afte)
    f_amr.close()
    f_hydro.close()
    if (read_grav): f_grav.close()
    if (sequential):
        return cursor
    exist.close()


class RamsesSnapshot(object):
    """A handy object to store RAMSES AMR/Particle snapshot data.

    One RamsesSnapshot represents single snapshot of the simulation. Efficient reads from RAMSES binary are guaranteed
    by only touching necessary files.

    Parameters
    ----------
    repo : string
        Repository path, path to directory where RAMSES raw data is stored.
    iout : integer
        RAMSES output number
    mode : 'none', 'yzics', 'nh', 'gem', etc.
        RAMSES version. Define it in config.py if necessary
    box : numpy.array with shape (3, 2)
        Bounding box of region to open in the simulation, in code unit, should be within (0, 1)
    path_in_repo : string
        Path to actual snapshot directories in the repository path, path where 'output_XXXXX' is stored.
    full_path : string
        Overrides repo and path_in_repo, full path to directory where 'output_XXXXX' is stored.
    snap : RamsesSnapshot object
        Previously created snapshot object from same simulation (but different output number) saves time to compute
        cosmology.

    Attributes
    ----------
    part : Particle object
        Loaded particle table in the box
    cell : Cell object
        Loaded particle table in the box
    box : numpy.array with shape (3, 2)
        Current bounding box. Change this value if bounding box need to be changed.
    part_data : numpy.recarray
        Currently cached particle data, if data requested by get_part() have already read, retrieve from this instead.
    cell_data : numpy.recarray
        Currently cached cell data, if data requested by get_cell() have already read, retrieve from this instead.

    Examples
    ----------
    To read data from ramses raw binary data:

    >>> from rur import uri
    >>> repo = "path/to/your/ramses/outputs"
    >>> snap = uri.RamsesSnapshot(repo, iout=1, path_in_repo='')
    >>> snap.box = np.array([[0, 1], [0, 1], [0, 1]])

    To read particle and cell data:

    >>> snap.get_part()
    >>> snap.get_cell()
    >>> print(snap.part.dtype)
    dtype((numpy.record, [('x', '<f8'), ('y', '<f8'), ('z', '<f8'), ('vx', '<f8'), ('vy', '<f8'), ('vz', '<f8'),
    ('m', '<f8'), ('epoch', '<f8'), ('metal', '<f8'), ('id', '<i4'), ('level', 'u1'), ('cpu', '<i4')]))

    >>> print(snap.cell.dtype)
    dtype((numpy.record, [('x', '<f8'), ('y', '<f8'), ('z', '<f8'), ('rho', '<f8'), ('vx', '<f8'), ('vy', '<f8'),
    ('vz', '<f8'), ('P', '<f8'), ('metal', '<f8'), ('zoom', '<f8'), ('level', '<i4'), ('cpu', '<i4')]))

    >>> snap.clear()

    """

    def __init__(self, repo, iout, mode='none', box=None, path_in_repo=default_path_in_repo['snapshots'], snap=None,
                 longint=False, verbose=None, z=None, hdf=False):
        self.repo = repo
        self.path_in_repo = path_in_repo
        self.snap_path = join(repo, path_in_repo)
        self.verbose = timer.verbose if verbose is None else verbose
        self.hdf = hdf

        if z is not None:
            path = join(self.repo, 'list_iout_avail.txt')
            if exists(path):
                iout_avail = np.loadtxt(path, dtype=iout_avail_dtype)
            zs = 1/iout_avail['aexp'] - 1
            if (z > zs.max())or(z < zs.min()):
                raise ValueError(f"z={z} is out of range ({zs.min():.6f} ~ {zs.max():.6f})")
            argmin = np.argmin(np.abs(zs - z))
            iout = iout_avail[argmin]['iout']
            print(f"Find nearest iout={iout} for z={z}")

        if (iout < 0):
            iouts = self.get_iout_avail()
            iout = iouts[iout]
        self.iout = iout

        self.path = join(self.snap_path, output_format.format(snap=self))
        self.params = {}
        self.unitmode = 'code' # 'code', 'physical'
        self.unitfactor = 1

        self.mode = mode
        self.info_path = join(self.path, f'info_{self.iout:05d}.txt')
        if(self.mode=='ng'): self.info_path = join(self.path, f'info.txt')

        self.memory = []
        self.shmprefix = 'rur'
        self.tracer_mem = None
        self.part_mem = None
        self.cell_mem = None
        self.part_data = None
        self.cell_data = None
        self.sink_data = None

        self.part = None
        self.cell = None
        self.sink = None

        self.pcmap = None

        self.longint = longint

        if (self.longint is None):
            if (mode == 'fornax'):
                self.longint = True
            else:
                self.longint = False

        if (mode == 'ng'):
            self.classic_format = False
        else:
            self.classic_format = True
        self.read_params(snap, verbose=self.verbose)

        # set initial box and default box from boxlen
        self.default_box = default_box * self.params['boxlen']
        if box is not None:
            # if box exists as input
            self.box = np.array(box)
        else:
            # if not, set as default box
            self.box = self.default_box

        self.region = BoxRegion(self.box)

        # individual box by type for reducing redundant calculation
        self.box_cell = None
        self.box_part = None
        self.box_sink = None
        self.alert = False

    def terminate(self, signum, frame):
        self.flush(msg=True, parent=f'[Signal{signum}]')
        atexit.unregister(self.flush)
        exit(0)

    def flush(self, msg=False, parent='', verbose=timer.verbose):
        try:
            if (len(self.memory) > 0):
                if (msg or verbose >= 1): print(f"{parent} Clearing memory")
                if (msg or verbose > 1): print(f"  {[i.name for i in self.memory]}")
            self.tracer_mem = None
            self.part_mem = None
            self.cell_mem = None
            while (len(self.memory) > 0):
                try:
                    mem = self.memory.pop()
                    if (msg or verbose >= 1): print(f"\tUnlink `{mem.name}`")
                    mem.close()
                    mem.unlink()
                    del mem
                except:
                    pass
            if (self.alert):
                # atexit.unregister(self.flush)
                self.alert = False
                signal.signal(signal.SIGINT, signal.SIG_DFL)
                signal.signal(signal.SIGPIPE, signal.SIG_DFL)
                signal.signal(signal.SIGTERM, signal.SIG_DFL)
        except:
            pass

    def switch_unitmode(self):
        if (self.unitmode == 'code'):
            self.unitmode = 'physical'
            print("Switched to physical unit mode (kpc and km/s)")
            self.box = self.box/self.unit['kpc']
            self.default_box = self.default_box/self.unit['kpc']
            self.unitfactor = self.unit['kpc']
            if(self.part is not None):
                self.part.snap = self
                for key in dim_keys: self.part_data[key] /= self.unit['kpc']
                for key in vel_keys: self.part_data[key] /= self.unit['km/s']
                self.part_data['m'] /= self.unit['Msol']
                if('m0' in self.part_data.dtype.names): self.part_data['m0'] /= self.unit['Msol']
                if(id(self.part.table) != id(self.part_data)):
                    for key in dim_keys: self.part[key] /= self.unit['kpc']
                    for key in vel_keys: self.part[key] /= self.unit['km/s']
                    self.part['m'] /= self.unit['Msol']
                    if('m0' in self.part.dtype.names): self.part['m0'] /= self.unit['Msol']
            if(self.cell is not None):
                self.cell.snap = self
                for key in dim_keys: self.cell_data[key] /= self.unit['kpc']
                for key in vel_keys: self.cell_data[key] /= self.unit['km/s']
                if(id(self.cell.table) != id(self.cell_data)):
                    for key in dim_keys: self.cell[key] /= self.unit['kpc']
                    for key in vel_keys: self.cell[key] /= self.unit['km/s']
            if(self.sink is not None):
                self.sink.snap = self
                for key in dim_keys: self.sink_data[key] /= self.unit['kpc']
                for key in vel_keys: self.sink_data[key] /= self.unit['km/s']
                self.sink_data['m'] /= self.unit['Msol']
                self.sink_data['dM'] /= self.unit['Msol']
                self.sink_data['dMBH'] /= self.unit['Msol']
                self.sink_data['dMEd'] /= self.unit['Msol']
                if(id(self.sink.table) != id(self.sink_data)):
                    for key in dim_keys: self.sink[key] /= self.unit['kpc']
                    for key in vel_keys: self.sink[key] /= self.unit['km/s']
                    self.sink['m'] /= self.unit['Msol']
                    self.sink['dM'] /= self.unit['Msol']
                    self.sink['dMBH'] /= self.unit['Msol']
                    self.sink['dMEd'] /= self.unit['Msol']
        else:
            self.unitmode = 'code'
            print("Switched to code unit mode")
            self.box = self.box*self.unit['kpc']
            self.default_box = self.default_box*self.unit['kpc']
            self.unitfactor = 1
            if(self.part is not None):
                self.part.snap = self
                for key in dim_keys: self.part_data[key] *= self.unit['kpc']
                for key in vel_keys: self.part_data[key] *= self.unit['km/s']
                self.part_data['m'] *= self.unit['Msol']
                if('m0' in self.part_data.dtype.names): self.part_data['m0'] *= self.unit['Msol']
                if(id(self.part.table) != id(self.part_data)):
                    for key in dim_keys: self.part[key] *= self.unit['kpc']
                    for key in vel_keys: self.part[key] *= self.unit['km/s']
                    self.part['m'] *= self.unit['Msol']
                    if('m0' in self.part.dtype.names): self.part['m0'] *= self.unit['Msol']
            if(self.cell is not None):
                self.cell.snap = self
                for key in dim_keys: self.cell_data[key] *= self.unit['kpc']
                for key in vel_keys: self.cell_data[key] *= self.unit['km/s']
                if(id(self.cell.table) != id(self.cell_data)):
                    for key in dim_keys: self.cell[key] *= self.unit['kpc']
                    for key in vel_keys: self.cell[key] *= self.unit['km/s']
            if(self.sink is not None):
                self.sink.snap = self
                for key in dim_keys: self.sink_data[key] *= self.unit['kpc']
                for key in vel_keys: self.sink_data[key] *= self.unit['km/s']
                self.sink_data['m'] *= self.unit['Msol']
                self.sink_data['dM'] *= self.unit['Msol']
                self.sink_data['dMBH'] *= self.unit['Msol']
                self.sink_data['dMEd'] *= self.unit['Msol']
                if(id(self.sink.table) != id(self.sink_data)):
                    for key in dim_keys: self.sink[key] *= self.unit['kpc']
                    for key in vel_keys: self.sink[key] *= self.unit['km/s']
                    self.sink['m'] *= self.unit['Msol']
                    self.sink['dM'] *= self.unit['Msol']
                    self.sink['dMBH'] *= self.unit['Msol']
                    self.sink['dMEd'] *= self.unit['Msol']


    def __del__(self):
        atexit.unregister(self.flush)
        self.flush(parent='[__del__]')

    def get_iout_avail(self):
        output_names = glob.glob(join(self.snap_path, output_glob))
        iouts = [int(arr[-5:]) for arr in output_names]
        return np.sort(iouts)

    def switch_iout(self, iout):
        # returns to other snapshot while maintaining repository, box, etc.
        return RamsesSnapshot(self.repo, iout, self.mode, self.box, self.path_in_repo, snap=self, longint=self.longint, verbose=self.verbose)

    def __getitem__(self, item):
        try:
            return self.params[item]
        except:
            raise AttributeError(f"Attribute `{item}` not found in snapshot `{repr(self)}`")

    def __getattr__(self, item):
        if item.startswith('__') and item.endswith('__'):
            return super(RamsesSnapshot, self).__getattr__(item)
        return self.__getitem__(item)

    def get_path(self, type='amr', icpu=1):
        if(type == 'namelist'):
            return join(self.path, "namelist.txt")
        if type == 'hdf_part':
            return join(self.repo, f"hdf/part_{self.iout:05d}.h5")
        elif type == 'hdf_cell':
            return join(self.repo, f"hdf/cell_{self.iout:05d}.h5")
        if(self.mode=='ng'): return join(self.path, f"{type}.out{icpu:05d}")
        return join(self.path, f"{type}_{self.iout:05d}.out{icpu:05d}")

    def H_over_H0(self, aexp, params=None):
        if (params is None):
            params = self.params
        return np.sqrt(params['omega_m'] * aexp ** -3 + params['omega_l'])

    def set_cosmology(self, params=None, n=5000, snap=None, verbose=timer.verbose):
        # calculates cosmology table with given cosmology paramters
        # unit of conformal time (u) is in function of hubble time at z=0 and aexp
        # unit_t = dt/du = (aexp)**2/H0
        if (params is None):
            params = self.params

        if (snap is None):
            # Integrate manually because astropy cosmology calculation is too slow...
            aarr = np.linspace(0, 1, n)[1:] ** 2
            aarr_st = (aarr[:-1] + aarr[1:]) / 2
            duda = 1. / (aarr_st ** 3 * self.H_over_H0(aarr_st))
            dtda = 1. / (params['H0'] * km * Gyr / Mpc * aarr_st * self.H_over_H0(aarr_st))
            aarr = aarr[1:]

            uarr = cumtrapz(duda[::-1], aarr[::-1], initial=0)[::-1]
            tarr = cumtrapz(dtda, aarr, initial=0)
            self.cosmo_table = fromarrays([aarr, tarr, uarr], dtype=[('aexp', 'f8'), ('t', 'f8'), ('u', 'f8')])
        else:
            self.cosmo_table = snap.cosmo_table

        self.params['age'] = np.interp(params['time'], self.cosmo_table['u'], self.cosmo_table['t'])
        self.params['lookback_time'] = self.cosmo_table['t'][-1] - self.params['age']

        if (verbose >= 1):
            print('[Output %05d] Age (Gyr) : %.3f / %.3f, z = %.5f (a = %.4f)' % (
            self.iout, self.params['age'], self.cosmo_table['t'][-1], params['z'], params['aexp']))

    def interpolate_cosmo_table(self, value, name1, name2):
        return np.interp(value, self.cosmo_table[name1], self.cosmo_table[name2])

    def aexp_to_age(self, aexp):
        return self.interpolate_cosmo_table(aexp, 'aexp', 't')

    def age_to_aexp(self, age):
        return self.interpolate_cosmo_table(age, 't', 'aexp')

    def epoch_to_age(self, epoch):
        return self.interpolate_cosmo_table(epoch, 'u', 't')

    def epoch_to_aexp(self, epoch):
        return self.interpolate_cosmo_table(epoch, 'u', 'aexp')

    def aexp_to_H(self, aexp=None):
        if aexp is None:
            aexp = self.aexp
        return self['H0'] * km * Gyr / Mpc * self.H_over_H0(aexp)

    def aexp_to_dtdu(self, aexp=None):
        # returns dt over du (derivative of proper time t in function of ramses time unit u)
        if aexp is None:
            aexp = self.aexp
        return aexp ** 2 / (self['H0'] * km * Gyr / Mpc)

    def aexp_to_dadt(self, aexp=None):
        # returns da over dt (derivative of aexp in function of proper time t)
        if aexp is None:
            aexp = self.aexp
        return aexp * self.aexp_to_H(aexp)

    def aexp_to_dadu(self, aexp=None):
        # returns da over du (derivative of aexp in function of ramses time unit u)
        if aexp is None:
            aexp = self.aexp
        return aexp ** 3 * self.H_over_H0(aexp)

    def dcrit(self):
        return self.aexp_to_dcrit(self.aexp)

    def aexp_to_dcrit(self, aexp=None):
        # returns critical density in cgs unit using current cosmological parameters
        # assumes flat LCDM only!
        if aexp is None:
            aexp = self.aexp
        return 3 * (self.H0 * km / Mpc) ** 2 / (8 * np.pi * G_const) / aexp ** 3

    def set_unit(self):
        set_custom_units(self)

    def set_box(self, center, extent, unit=None):
        """set center and extent of the current target bounding box of the simulation.
        if unit is None, it is recognized as code unit
        """
        if (unit is not None):
            extent = extent / self.unit[unit]
            center = center / self.unit[unit]
        self.box = get_box(center, extent)
        if (self.box.shape != (3, 2)):
            raise ValueError("Incorrect box shape: ", self.box.shape)
        self.region = BoxRegion(self.box)

    def set_box_halo(self, halo, radius=1, use_halo_radius=True, radius_name='rvir'):
        if (isinstance(halo, np.ndarray)):
            warnings.warn(
                "numpy.ndarray is passed instead of np.void in halo parameter. Assuming first row as input halo...",
                UserWarning)
            halo = halo[0]
        center = get_vector(halo)
        if (use_halo_radius):
            extent = halo[radius_name] * radius * 2
            if (self.unitmode == 'physical'):
                extent /= self.unit['kpc']
        else:
            extent = radius * 2
        self.set_box(center, extent)

    def part_desc(self):
        fname = f"part_file_descriptor.txt"
        chem = []
        if(os.path.exists(f"{self.snap_path}/output_{self.iout:05d}/{fname}")):
            with open(f"{self.snap_path}/output_{self.iout:05d}/{fname}", "r") as f:
                texts = [it.split(',') for it in f.readlines() if(not it.startswith("#"))]
                convert = desc2dtype
                part_dtype = [0]*len(texts)
                for i, it in enumerate(texts):
                    ikey = it[1].strip()
                    dname = convert[ikey] if(ikey in convert.keys()) else ikey
                    part_dtype[i] = (dname, format_f2py[it[2].strip()])
                    if('chem' in ikey): chem.append(part_dtype[i][0])
            part_dtype = part_dtype+[('cpu', 'i4')]
        else:
            if (timer.verbose>0):
                warnings.warn(f"Warning! No `part_file_descriptor.txt` found, using default dtype", UserWarning)
            part_dtype = [('x', 'f8'), ('y', 'f8'), ('z', 'f8'), ('vx', 'f8'), ('vy', 'f8'), ('vz', 'f8'), ('m', 'f8')]
            if(self.star): part_dtype = part_dtype+[('epoch', 'f8'), ('metal', 'f8')]
            if(self.mode == 'hagn'):
                chem = ['H', 'O', 'Fe', 'C', 'N', 'Mg', 'Si']
                part_dtype = part_dtype + [('H', 'f8'), ('O', 'f8'), ('Fe', 'f8'), ('C', 'f8'),
                        ('N', 'f8'), ('Mg', 'f8'), ('Si', 'f8')]
            _i = 'i8' if(self.longint) else 'i4'
            part_dtype = part_dtype+[('id', _i), ('level', 'i4'), ('cpu', 'i4')]
        return part_dtype, chem

    def hydro_desc(self):
        fname = f"hydro_file_descriptor.txt"
        chem = []
        if(os.path.exists(f"{self.snap_path}/output_{self.iout:05d}/{fname}")):
            with open(f"{self.snap_path}/output_{self.iout:05d}/{fname}", "r") as f:
                texts = [it.split(',') for it in f.readlines() if(not it.startswith("#"))]
                convert = desc2dtype
                # Old format of hydro_file_descriptor.txt
                if(texts[0][0][:4] == 'nvar'):
                    nvar = int(texts[0][0].split()[-1])
                    hydro_names = [0]*nvar
                    for i, it in enumerate(texts[1:]):
                        ikey = it[0].split(':')[-1].strip()
                        if(ikey == 'passive_scalar_1'): ikey = 'metal'
                        if(ikey == 'passive_scalar_2'): ikey = 'refmask'
                        dname = convert[ikey] if(ikey in convert.keys()) else ikey
                        hydro_names[i] = dname
                else:
                    hydro_names = [0]*len(texts)
                    for i, it in enumerate(texts):
                        ikey = it[1].strip()
                        dname = convert[ikey] if(ikey in convert.keys()) else ikey
                        hydro_names[i] = dname
                        if('chem' in ikey): chem.append(hydro_names[i])
        else:
            if (timer.verbose>0):
                warnings.warn(f"Warning! No `hydro_file_descriptor.txt` found, using default dtype", UserWarning)
            hydro_names = ['rho', 'vx', 'vy', 'vz', 'P', 'metal', 'refmask']
            veryolds = ['dm_only', 'ng']
            olds = ['hagn','yzics','yzics_dm_only']
            if(self.mode in veryolds): hydro_names = hydro_names[:5]
            if(self.mode in olds): hydro_names = hydro_names[:6]
            if(self.mode == 'hagn'):
                chem = ['H', 'O', 'Fe', 'C', 'N', 'Mg', 'Si']
                hydro_names = hydro_names + chem
        return hydro_names, chem

    def make_shm_name(self, kind):
        now = datetime.datetime.now()
        try: shmprefix = self.shmprefix
        except: shmprefix = 'rur'
        fname = f"{shmprefix}_{kind}_{self.mode.replace('_','')}_u{os.getuid()}_{now.strftime('%Y%m%d_%H%M%S_%f')}"
        count = 0
        while(exists(f"/dev/shm/{fname}")):
            fname = f"{shmprefix}_{kind}_{self.mode.replace('_','')}_u{os.getuid()}_{now.strftime('%Y%m%d_%H%M%S_%f')}r{count}"
            count += 1
        return fname

    def read_params(self, snap, verbose=timer.verbose):
        if not self.hdf:

            opened = open(self.info_path, mode='r')

            int_regex = re.compile(r'(?P<name>\w+)\s*=\s*(?P<data>\d+)')
            float_regex = re.compile(r'(?P<name>\w+)\s*=\s*(?P<data>.+)')
            str_regex = re.compile(r'(?P<name>\w+)\s*=\s*(?P<data>.+)')
            domain_regex = re.compile(r'(?P<domain>.+)\s+(?P<ind_min>.+)\s+(?P<ind_max>.+)')

            params = {}
            # read integer data
            line = opened.readline().strip()
            while len(line) > 0:
                matched = int_regex.search(line)
                if (not matched):
                    raise ValueError("A line in the info file is not recognized: %s" % line)
                params[matched.group('name')] = int(matched.group('data'))
                line = opened.readline().strip()

            # read float data
            line = opened.readline().strip()
            while len(line) > 0:
                matched = float_regex.search(line)
                if (not matched):
                    raise ValueError("A line in the info file is not recognized: %s" % line)
                params[matched.group('name')] = float(matched.group('data'))
                line = opened.readline().strip()

            # some cosmological calculations
            params['unit_m'] = params['unit_d'] * params['unit_l'] ** 3
            params['h'] = params['H0'] / 100
            params['z'] = 1 / params['aexp'] - 1
            params['boxsize'] = params['unit_l'] * params['h'] / Mpc / params['aexp']
            params['boxsize_physical'] = params['boxsize'] / (params['h']) * params['aexp']
            params['boxsize_comoving'] = params['boxsize'] / (params['h'])

            params['icoarse'] = params['nstep_coarse']

            if (self.classic_format):
                # read hilbert key boundaries
                line = opened.readline().strip()
                params['ordering'] = str_regex.search(line).group('data')
                opened.readline()
                if (params['ordering'] == 'hilbert'):
                    # reads more precise boundary key by reading amr 1
                    amr_filename = self.get_path('amr', 1)
                    with FortranFile(amr_filename) as file:
                        for _ in range(25):
                            file.read_record('b')
                        bounds = file.read_record(dtype='b')
                    if (bounds.size == 16 * (params['ncpu'] + 1)):
                        # quad case
                        self.bound_key = quad_to_f16(bounds)[1:-1]
                    else:
                        # double case
                        self.bound_key = bounds.view('f8')[1:-1]

                if (exists(self.get_path('part', 1))):
                    self.params['nstar'] = self._read_nstar()
                    self.params['star'] = self.params['nstar'] > 0
                else:
                    self.params['nstar'] = 0
                    self.params['star'] = False
            else:
                self.params['star'] = True
            
            part_dtype, chem = self.part_desc()
            hydro_names, hchem = self.hydro_desc()
            if(not np.array_equal(chem, hchem)):
                scalars = [it for it in hydro_names if(it[:6]=='scalar')]
                warnings.warn(f"\nChemical elements are not in agreement!\n\t`{chem}` from part\n\t`{hchem}` from hydro", UserWarning, stacklevel=2)
                if(len(scalars) == len(chem)):
                    hydro_names = [it if(it not in scalars) else chem[int(it[-2:])-1] for it in hydro_names]
                    warnings.warn(f"\n`{scalars}`\nis found in hydro descriptor\nThese will be considered to\n`{chem}`", UserWarning, stacklevel=2)
                else:
                    warnings.warn(f"\n`{scalars}`\nis found in hydro descriptor\nThese will be ignored", UserWarning, stacklevel=2)
            self.part_dtype = part_dtype
            self.hydro_names = hydro_names
            self.chem = chem

            # initialize cpu list and boundaries
            self.cpulist_cell = np.array([], dtype='i4')
            self.cpulist_part = np.array([], dtype='i4')
            self.bound_cell = np.array([0], dtype='i4')
            self.bound_part = np.array([0], dtype='i4')
            self.params.update(params)

        else:
            with h5py.File(self.get_path('hdf_cell'), 'r') as f:
                self.params = {k: f.attrs[k] for k in f.attrs.keys()}
            self.params['h'] = self.params['H0'] / 100
            self.params['boxsize'] = self.params['unit_l'] * self.params['h'] / Mpc / self.params['aexp']
            self.params['boxsize_physical'] = self.params['boxsize'] / (self.params['h']) * self.params['aexp']
            self.params['boxsize_comoving'] = self.params['boxsize'] / (self.params['h'])

        self.cell_extra = custom_extra_fields(self, 'cell')
        self.part_extra = custom_extra_fields(self, 'particle')


        self.set_cosmology(snap=snap, verbose=verbose)
        self.set_unit()


    def get_involved_cpu(self, box=None, binlvl=None, n_divide=5):
        """Get the list of involved cpu domain for specific region.

        """
        if (box is None):
            box = self.box
        if (self.classic_format and not box is None):
            box = np.array(box)
            if (self.unitmode != 'code'):
                box = box * self.unit['kpc'] # kpc box -> code box
            maxlvl = self.params['levelmax']

            box_unit = box / self.params['boxlen']
            involved_cpu = get_cpulist(box_unit, binlvl, maxlvl, self.bound_key, self.ndim, n_divide,
                                       ncpu=self.params['ncpu'])
        else:
            involved_cpu = np.arange(self.params['ncpu']) + 1
        return involved_cpu

    def extract_header(self):
        fname = f"header_{self.iout:05d}.txt"
        header = {'total':0,
                'dm':0,
                'star':0,
                'sink':0,
                'cloud':0,
                'tracer':0,
                'other_tracer':0,
                'debris_tracer':0,
                'cloud_tracer':0,
                'star_tracer':0,
                'gas_tracer':0,
                'debris':0,
                'other':0,
                'undefined':0
                }
        if(os.path.exists(f"{self.snap_path}/output_{self.iout:05d}/{fname}")):
            with open(f"{self.snap_path}/output_{self.iout:05d}/{fname}", "r") as f:
                texts = [it.strip().split() for it in f.readlines() if(not it.startswith("#"))and(len(it)==24)]
            if(len(texts)==0): # NewHorizon Case
                with open(f"{self.snap_path}/output_{self.iout:05d}/{fname}", "r") as f:
                    texts = [it.strip() for it in f.readlines()]
                header['total'] = int(texts[1])
                header['dm'] = int(texts[3])
                header['star'] = int(texts[5])
                header['sink'] = int(texts[7])
                header['cloud'] = int(texts[7])*2109
            else: # Normal Case
                for it in texts:
                    if(len(it)==1):
                        s=it[0]; family = s.rstrip('0123456789'); count = int(s[len(family):])
                    else:
                        family, count = it[0], int(it[1])
                    if(family in header.keys()): header[family] += count
                    if('tracer' in family): header['tracer'] += count
                    header['total'] += count
                    header[family.lower()] = count
                header['sink'] = int(header['cloud']/2109)
        else:
            warnings.warn(f"Warning! No `{fname}` found.", UserWarning)
        return header

    def read_sink_table(self):
        if (self.mode == 'nh'):
            table = np.genfromtxt(self.path + '/sink_%05d.csv' % self.iout, dtype=sink_table_dtype, delimiter=',')
        else:
            raise ValueError('This function works only for NH-version RAMSES')
        return table

    def read_part_py(self, pname:str, cpulist:Iterable, target_fields:Iterable=None, nthread=1, use_cache=True):
        part_dtype, chem = self.part_dtype, self.chem
        allfiles = glob.glob(f"{self.snap_path}/output_{self.iout:05d}/part*out*")
        files = [fname for fname in allfiles if int(fname[-5:]) in cpulist]
        files.sort()

        sequential = nthread == 1
        isstar = self.star
        isfamily = 'family' in [p[0] for p in part_dtype]

        header = self.extract_header()
        # If the total number of particles is zero, we need to calculate it.
        if(header['total']==0)and(sequential):
            with FortranFile(f"{allfiles[0]}", mode='r') as f:
                f.skip_records(4); header['star'] = f.read_ints(np.int32)[0]
                f.skip_records(2); header['sink'] = f.read_ints(np.int32)[0]
                header['cloud'] = 2109 * header['sink']
            header['dm'] = 0
            header['tracer'] = 0
            if (pname == 'dm') or (pname is None):
                header['total'] = 0
                for fname in allfiles:
                    if (pname is None) and (not int(fname[-5:]) in cpulist): continue
                    with FortranFile(f"{fname}", mode='r') as f:
                        f.skip_records(2)
                        header['total'] += f.read_ints(np.int32)[0]
                header['DM'] = header['total'] - header['star'] - header['cloud']

        dtype = part_dtype
        if target_fields is not None:
            if ('cpu' not in target_fields): target_fields = np.append(target_fields, 'cpu')
            dtype = [idtype for idtype in dtype if idtype[0] in target_fields]
        else:
            target_fields = [idtype[0] for idtype in dtype]
        field_indicies = ['x','y','z','vx','vy','vz','m','id','level','family','tag','epoch','metal','m0','rho0','partp']
        where = np.where(np.isin(field_indicies, target_fields))[0]
        ndeep = np.max(where)+1 if(len(where)>0) else 0
        kwargs = {
            "pname": pname, "isfamily": isfamily, "isstar": isstar, "chem": chem, "part_dtype": part_dtype,
            "target_fields": target_fields, "dtype": dtype, "ndeep":ndeep, "repo":self.repo, "use_cache":use_cache}

        if (timer.verbose > 0):
            print("\tAllocating Memory...", end=' ')
            ref = time.time()
        if (sequential):
            tracers = ["tracer", "cloud_tracer", "star_tracer", "gas_tracer"]
            if(pname is None):
                size = header['total']
            elif(pname in tracers):
                size = header['tracer']
            elif(pname=='sink'):
                size = header['cloud']
            else:
                size = header[pname]
            part = np.empty(size, dtype=dtype)
            if (timer.verbose > 0): print(f"\tDone ({time.time() - ref:.3f} sec) -> {size} particles")
            if (size == 0): return part, None
        else:
            signal.signal(signal.SIGTERM, signal.SIG_DFL)
            with Pool(processes=nthread) as pool:
                results = pool.starmap(_calc_npart, [(fname, kwargs) for fname in files])
            results = np.asarray(results, dtype=[("mask", object), ("size", int), ("icpu", int)])
            signal.signal(signal.SIGTERM, self.terminate)
            argsort = np.argsort(results['icpu'])
            results = results[argsort]
            sizes = results['size']
            masks = results['mask']
            size = np.sum(sizes)
            cursors = np.cumsum(sizes) - sizes
            part = np.empty(size, dtype=dtype)
            if (size == 0): return part, None
            if (not self.alert):
                atexit.register(self.flush, msg=True, parent='[Auto]')
                signal.signal(signal.SIGINT, self.terminate)
                signal.signal(signal.SIGPIPE, self.terminate)
                self.alert = True
            self.part_mem = shared_memory.SharedMemory(name=self.make_shm_name('part'),create=True, size=part.nbytes)
            self.memory.append(self.part_mem)
            part = np.ndarray(part.shape, dtype=np.dtype(dtype), buffer=self.part_mem.buf)
        if (timer.verbose > 0): print(f"\tDone ({time.time() - ref:.3f} sec) -> {part.shape[0]} particles")

        # 5) Read output part files
        if (sequential):
            cursor = 0
            iterobj = tqdm(files, desc=f"Reading parts") if (timer.verbose >= 1) else files
            for fname in iterobj:
                cursor = _read_part(fname, kwargs, part=part, mask=None, nsize=None, cursor=cursor,
                                    address=None, shape=None)
            part = part[:cursor]
        else:
            if(timer.verbose>=1):
                pbar = tqdm(total=len(files), desc=f"Reading parts")
                def update(*a): pbar.update()
            else:
                update = None   
            signal.signal(signal.SIGTERM, signal.SIG_DFL)
            with Pool(processes=nthread) as pool:
                async_result = [pool.apply_async(_read_part, (
                fname, kwargs, None, mask, size, cursor, self.part_mem.name, part.shape), callback=update) for
                                fname, mask, size, cursor in zip(files, masks, sizes, cursors)]
                iterobj = async_result
                for r in iterobj:
                    r.get()
            signal.signal(signal.SIGTERM, self.terminate)
        if(sequential): return part, None
        return part, np.append(cursors, size)

    def read_part(self, target_fields=None, cpulist=None, pname=None, nthread=8, python=True, use_cache=True):
        """Reads particle data from current box.

        Parameters
        ----------
        target_fields: list of string
            target field name to read. If None is passed, read all fields.
        cpulist: list of integer
            target list of cpus, if specified, read selected cpus regardless of current box.
        Returns
        -------
        part : Particle object
            particle data, can be accessed as attribute also.

        """
        if (cpulist is None):
            cpulist = self.get_involved_cpu()
        if (self.part is not None):
            if not isinstance(self.part, tuple):
                if pname == self.part.ptype:
                    if (timer.verbose >= 1): print('Searching for extra files...')
                    cpulist = np.array(cpulist)[np.isin(cpulist, self.cpulist_part, assume_unique=True, invert=True)]
        cpulist = np.array(cpulist)
        if (cpulist.size > 0):
            filesize = 0
            for icpu in cpulist:
                filesize += getsize(self.get_path('part', icpu))
            timer.start(
                'Reading %d part files (%s) in %s... ' % (cpulist.size, utool.format_bytes(filesize), self.path), 1)
            nthread = min(nthread, cpulist.size)
            if (python):
                self.clear_shm(clean=False)
                part, bound = self.read_part_py(pname, cpulist, target_fields=target_fields, nthread=nthread, use_cache=use_cache)
            else:
                bound = None
                progress_bar = cpulist.size > progress_bar_limit and timer.verbose >= 1
                mode = self.mode
                if mode == 'nc':
                    mode = 'y4'
                readr.read_part(self.snap_path, self.iout, cpulist, mode, progress_bar, self.longint, nthread)
                timer.record()

                timer.start('Building table for %d particles... ' % readr.integer_table.shape[1], 1)
                dtype = self.part_dtype
                if (target_fields is not None):
                    if ('cpu' not in target_fields):
                        target_fields = np.append(target_fields, 'cpu')
                    if (self.longint):
                        arr = [*readr.real_table, *readr.long_table, *readr.integer_table, *readr.byte_table]
                    else:
                        arr = [*readr.real_table, *readr.integer_table, *readr.byte_table]

                    target_idx = np.where(np.isin(np.dtype(dtype).names, target_fields))[0]
                    arr = [arr[idx] for idx in target_idx]
                    dtype = [dtype[idx] for idx in target_idx]
                    ids, epoch, m, family = None, None, None, None
                    family = arr[np.where(np.array(target_fields) == 'family')[0][0]] if (
                                'family' in target_fields) else None
                    if (family is None):
                        ids = arr[np.where(np.array(target_fields) == 'id')[0][0]] if ('id' in target_fields) else None
                        if (self.star):
                            epoch = arr[np.where(np.array(target_fields) == 'epoch')[0][0]] if (
                                        'epoch' in target_fields) else None
                        if (pname != 'dm') and (pname != 'star'):
                            m = arr[np.where(np.array(target_fields) == 'm')[0][0]] if ('m' in target_fields) else None
                    mask, _ = _classify(pname, len(arr[0]), ids=ids, epoch=epoch, m=m, family=family, isstar=self.star)
                    if (pname is not None): arr = [iarr[mask] for iarr in arr]
                    part = fromarrays(arr, dtype=dtype)
                else:
                    if (self.longint):
                        arrs = [readr.real_table.T, readr.long_table.T, readr.integer_table.T, readr.byte_table.T]
                    else:
                        arrs = [readr.real_table.T, readr.integer_table.T, readr.byte_table.T]

                    ids, epoch, m, family = None, None, None, None
                    family = arrs[-1][:, 0] if ('family' in np.dtype(dtype).names) else None
                    if (family is None):
                        names = {'epoch': None, 'id': None, 'm': None}
                        if (not self.star): del names['epoch']
                        if (pname == 'dm') or (pname == 'star'): del names['m']
                        for key in list(names.keys()):
                            idx = np.where(np.array(np.dtype(dtype).names) == key)[0][0]
                            # Real table
                            i = 0
                            # Long/Int table
                            if (idx + 1 > arrs[0].shape[1]):
                                idx -= arrs[0].shape[1]
                                i += 1
                                # Int/byte
                                if (idx + 1 > arrs[1].shape[1]):
                                    idx -= arrs[1].shape[1]
                                    i += 1
                                    # byte
                                    if (idx + 1 > arrs[2].shape[1]):
                                        idx -= arrs[2].shape[1]
                                        i += 1
                            names[key] = arrs[i][:, idx]
                        ids = names.pop('id', None)
                        epoch = names.pop('epoch', None)
                        m = names.pop('m', None)
                    mask, _ = _classify(pname, arrs[0].shape[0], ids=ids, epoch=epoch, m=m, family=family, isstar=self.star)
                    if (pname is not None): arrs = [arr[mask] for arr in arrs]

                    # re-order dtype to match with readr output
                    fdtype = [idt for idt in dtype if 'f' in idt[1]]
                    ldtype = [idt for idt in dtype if 'i8' in idt[1]]
                    idtype = [idt for idt in dtype if 'i4' in idt[1]]
                    bdtype = [idt for idt in dtype if 'i1' in idt[1]]
                    dtype = fdtype + ldtype + idtype + bdtype

                    part = fromndarrays(arrs, dtype)
                readr.close()
            timer.record()
            if(self.unitmode != 'code'):
                for key in dim_keys: part[key] /= self.unit['kpc']
                for key in vel_keys: part[key] /= self.unit['km/s']
                part['m'] /= self.unit['Msol']
                if('m0' in part.dtype.names): part['m0'] /= self.unit['Msol']
            if(bound is None):
                timer.start('Compute boundary on cpumap... ', 1)
                bound = compute_boundary(part['cpu'], cpulist)
                timer.record()
            if (self.part_data is None):
                self.part_data = part
            else:
                self.part_data = np.concatenate([self.part_data, part])

            self.bound_part = np.concatenate([self.bound_part[:-1], self.bound_part[-1] + bound])
            self.cpulist_part = np.concatenate([self.cpulist_part, cpulist])

        else:
            if (timer.verbose >= 1):
                print('CPU list already satisfied.')

    def _get_amr_info(self):
        fname = self.get_path('amr', 1)
        with FortranFile(fname, mode='r') as f:
            ncpu, = f.read_ints()
            ndim, = f.read_ints()
            nx, ny, nz, = f.read_ints()
            nlevelmax, = f.read_ints()
            f.skip_records(1)
            nboundary, = f.read_ints()
            f.skip_records(1)
            boxlen, = f.read_reals()

        # measures x, y, z offset based on the boundary condition
        # does not work if boundaries are asymmetric, which can only be determined in namelist
        coarse_min = [0, 0, 0]
        key = ['i', 'j', 'k']
        nxyz = [nx, ny, nz]
        if nboundary > 0:
            for i in range(ndim):
                if nxyz[i] == 3:
                    coarse_min[i] += 1
                if nxyz[i] == 2:
                    nml = self.read_namelist()
                    if len(nml) == 0:
                        warnings.warn("Assymetric boundaries detected, which cannot be determined without namelist file. \
                                      Move namelist.txt file to the output directory or manually apply offset to the cell position.")
                    else:
                        bound_min = np.array(str_to_tuple(nml['BOUNDARY_PARAMS']['%sbound_min' % key[i]]))
                        bound_max = np.array(str_to_tuple(nml['BOUNDARY_PARAMS']['%sbound_max' % key[i]]))
                        if np.any(((bound_min * bound_max) == 1) & bound_min == -1):
                            coarse_min += 1
        icoarse_min, jcoarse_min, kcoarse_min = tuple(coarse_min)
        return ncpu, ndim, nx, ny, nz, nlevelmax, nboundary, boxlen, icoarse_min, jcoarse_min, kcoarse_min

    def read_cell_py(self, cpulist: Iterable, target_fields: Iterable = None, nthread: int = 8, read_grav: bool = False, use_cache=True, read_branch=False):
        if read_branch:
            use_cache = False
        # 1) Read AMR params
        sequential = nthread == 1   
        # fname = self.get_path('amr', 1)
        # with FortranFile(fname, mode='r') as f:
        #     ncpu, = f.read_ints()
        #     ndim, = f.read_ints()
        #     nx, ny, nz, = f.read_ints()
        #     nlevelmax, = f.read_ints()
        #     f.skip_records(1)
        #     nboundary, = f.read_ints()
        #     f.skip_records(1)
        #     boxlen, = f.read_reals()

        # # measures x, y, z offset based on the boundary condition
        # # does not work if boundaries are asymmetric, which can only be determined in namelist
        # coarse_min = [0, 0, 0]
        # key = ['i', 'j', 'k']
        # nxyz = [nx, ny, nz]
        # if nboundary > 0:
        #     for i in range(ndim):
        #         if nxyz[i] == 3:
        #             coarse_min[i] += 1
        #         if nxyz[i] == 2:
        #             nml = self.read_namelist()
        #             if len(nml) == 0:
        #                 warnings.warn("Assymetric boundaries detected, which cannot be determined without namelist file. \
        #                               Move namelist.txt file to the output directory or manually apply offset to the cell position.")
        #             else:
        #                 bound_min = np.array(str_to_tuple(nml['BOUNDARY_PARAMS']['%sbound_min' % key[i]]))
        #                 bound_max = np.array(str_to_tuple(nml['BOUNDARY_PARAMS']['%sbound_max' % key[i]]))
        #                 if np.any(((bound_min * bound_max) == 1) & bound_min == -1):
        #                     coarse_min += 1
        # icoarse_min, jcoarse_min, kcoarse_min = tuple(coarse_min)
        ncpu, ndim, nx, ny, nz, nlevelmax, nboundary, boxlen, icoarse_min, jcoarse_min, kcoarse_min = self._get_amr_info()

        amr_kwargs = {
            'nboundary': nboundary, 'nlevelmax': nlevelmax, 'ndim': ndim,
            'ncpu': ncpu, 'twotondim': 2 ** ndim, 'skip_amr': 3 * (2 ** ndim + ndim) + 1,
            'nx': nx, 'ny': ny, 'nz': nz, 'boxlen': boxlen,
            'icoarse_min': icoarse_min, 'jcoarse_min': jcoarse_min, 'kcoarse_min': kcoarse_min,}

        # 2) Read Hydro params
        fname = self.get_path('hydro', 1)
        with FortranFile(fname, mode='r') as f:
            f.skip_records(1)
            nhvar, = f.read_ints()

        # 3) Set dtype
        self.params['nhvar'] = nhvar
        formats = ['f8'] * self.params['ndim'] + ['f8'] * self.params['nhvar'] + ['i4'] * 2
        names = list(dim_keys[:self.params['ndim']]) + self.hydro_names + ['level', 'cpu']
        if (read_grav):
            formats.insert(-2, "f8")
            names.insert(-2, "pot")
        if target_fields is not None:
            if 'cpu' not in target_fields:
                target_fields = np.append(target_fields, 'cpu')
            if 'level' not in target_fields:
                target_fields = np.append(target_fields, 'level')
            target_idx = np.where(np.isin(names, target_fields))[0]
            formats = [formats[idx] for idx in target_idx]
            names = [names[idx] for idx in target_idx]
            dtype = [(nm, fmt) for nm, fmt in zip(names, formats)]
        else:
            if(np.__version__ >= '2.0.0'):
                dtype = np.rec.format_parser(formats=formats, names=names, titles=None).dtype
            else:
                dtype = np.format_parser(formats=formats, names=names, titles=None).dtype

        # 4) Calculate total number of cells
        if (timer.verbose > 0):
            print("\tAllocating Memory...", end=' ')
            ref = time.time()
        sizes = None
        if (sequential):
            ncell_tot = 0
            if(use_cache):
                if(not exists(f"{self.repo}/cache/output_{self.iout:05d}/ncells.pkl")):
                    given_cpulist = cpulist
                    cpulist = np.arange(self.ncpu)+1
                else:
                    sizes = load(f"{self.repo}/cache/output_{self.iout:05d}/ncells.pkl", msg=False)[cpulist-1]
            if(sizes is None):
                sizes = np.zeros(len(cpulist), dtype=np.int32)
                for i, icpu in enumerate(cpulist):
                    fname = f"{self.snap_path}/output_{self.iout:05d}/amr_{self.iout:05d}.out{icpu:05d}"
                    sizes[i] = _calc_ncell(fname, amr_kwargs, read_branch)
                if(use_cache):
                    if(not exists(f"{self.repo}/cache/output_{self.iout:05d}/ncells.pkl")):
                        if(not exists(f"{self.repo}/cache")):
                            try: os.makedirs(f"{self.repo}/cache")
                            except: pass
                        dump(sizes, f"{self.repo}/cache/output_{self.iout:05d}/ncells.pkl", msg=False)
                        cpulist = given_cpulist
                        sizes = sizes[cpulist-1]
            ncell_tot = np.sum(sizes)
            cell = np.empty(ncell_tot, dtype=dtype)
            if (timer.verbose > 0): print(f"\tDone ({time.time() - ref:.3f} sec) -> {ncell_tot} cells")
        else:
            if(use_cache):
                if(not exists(f"{self.repo}/cache/output_{self.iout:05d}/ncells.pkl")):
                    given_cpulist = cpulist
                    cpulist = np.arange(self.ncpu)+1
                else:
                    sizes = load(f"{self.repo}/cache/output_{self.iout:05d}/ncells.pkl", msg=False)[cpulist-1]
            if(sizes is None):
                files = [f"{self.snap_path}/output_{self.iout:05d}/amr_{self.iout:05d}.out{icpu:05d}" for icpu in cpulist]
                signal.signal(signal.SIGTERM, signal.SIG_DFL)
                with Pool(processes=nthread) as pool:
                    sizes = pool.starmap(_calc_ncell, [(fname, amr_kwargs, read_branch) for fname in files])
                signal.signal(signal.SIGTERM, self.terminate)
                sizes = np.asarray(sizes, dtype=np.int32)
                if(use_cache):
                    if(not exists(f"{self.repo}/cache/output_{self.iout:05d}/ncells.pkl")):
                        if(not exists(f"{self.repo}/cache")):
                            try: os.makedirs(f"{self.repo}/cache")
                            except: pass
                        dump(sizes, f"{self.repo}/cache/output_{self.iout:05d}/ncells.pkl", msg=False)
                        cpulist = given_cpulist
                        sizes = sizes[cpulist-1]
            cursors = np.cumsum(sizes) - sizes
            cell = np.empty(np.sum(sizes), dtype=dtype)
            if (not self.alert):
                atexit.register(self.flush, msg=True, parent='[Auto]')
                signal.signal(signal.SIGINT, self.terminate)
                signal.signal(signal.SIGPIPE, self.terminate)
                self.alert = True
            self.cell_mem = shared_memory.SharedMemory(name=self.make_shm_name('cell'), create=True, size=cell.nbytes)
            self.memory.append(self.cell_mem)
            cell = np.ndarray(cell.shape, dtype=np.dtype(dtype), buffer=self.cell_mem.buf)
        if (timer.verbose > 0): print(f"\tDone ({time.time() - ref:.3f} sec) -> {cell.shape[0]} cells")

        snap_kwargs = {
            'nhvar': nhvar, 'hydro_names': self.hydro_names, 'repo': self.snap_path, 'iout': self.iout,
            'skip_hydro': nhvar * 2 ** ndim, 'read_grav': read_grav, 'dtype': dtype, 'names': names}
        # 5) Read data
        if (sequential):
            cursor = 0
            iterobj = tqdm(enumerate(cpulist), total=len(cpulist), desc=f"Reading cells") if (
                        timer.verbose >= 1) else enumerate(cpulist)
            for i, icpu in iterobj:
                cursor = _read_cell(icpu, snap_kwargs, amr_kwargs, cell=cell, nsize=sizes[i], cursor=cursor,
                                    address=None, shape=None, read_branch=read_branch)
            cell = cell[:cursor]
        else:
            if(timer.verbose>=1):
                pbar = tqdm(total=len(cpulist), desc=f"Reading cells")
                def update(*a): pbar.update()
            else:
                update = None
            signal.signal(signal.SIGTERM, signal.SIG_DFL)
            with Pool(processes=nthread) as pool:
                async_result = [pool.apply_async(_read_cell, (
                icpu, snap_kwargs, amr_kwargs, None, size, cursor, self.cell_mem.name, cell.shape, read_branch), callback=update) for
                                icpu, size, cursor in zip(cpulist, sizes, cursors)]
                iterobj = async_result
                for r in iterobj:
                    r.get()
            signal.signal(signal.SIGTERM, self.terminate)
        if(sequential): return cell, None
        return cell, np.append(cursors, np.sum(sizes))

    def read_cell(self, target_fields=None, read_grav=False, cpulist=None, python=True, nthread=8, use_cache=True, read_branch=False):
        """Reads amr data from current box.

        Parameters
        ----------
        target_fields: list of string
            target field name to read. If None is passed, read all fields.
        cpulist: list of integer
            target list of cpus, if specified, read selected cpus regardless of current box.
        Returns
        -------
        cell : Cell object
            amr data, can be accessed as attribute also.

        """
        if (cpulist is None):
            cpulist = self.get_involved_cpu()
        else:
            cpulist = np.array(cpulist)
        if (self.cell_data is not None):
            if (timer.verbose >= 1):
                print('Searching for extra files...')
            cpulist = cpulist[np.isin(cpulist, self.cpulist_cell, assume_unique=True, invert=True)]

        if (cpulist.size > 0):
            filesize = 0
            for icpu in cpulist:
                filesize += getsize(self.get_path('amr', icpu))
                filesize += getsize(self.get_path('hydro', icpu))
            timer.start(
                'Reading %d AMR & hydro files (%s) in %s... ' % (cpulist.size, utool.format_bytes(filesize), self.path),
                1)
            nthread = min(nthread, cpulist.size)
            if (python):
                self.clear_shm(clean=False)
                cell, bound = self.read_cell_py(cpulist, read_grav=read_grav, nthread=nthread, target_fields=target_fields, use_cache=use_cache, read_branch=read_branch)
            else:
                bound=None
                if (nthread > 1):
                    warnings.warn(
                        f"\n[read_cell] In Fortran mode, \nmulti-threading is usually slower than single-threading\nunless there are lots of hydro variables!",
                        UserWarning)
                progress_bar = cpulist.size > progress_bar_limit and timer.verbose >= 1
                readr.read_cell(self.snap_path, self.iout, cpulist, self.mode, read_grav, progress_bar, nthread)
                self.params['nhvar'] = int(readr.nhvar)
                timer.record()

                formats = ['f8'] * self.params['ndim'] + ['f8'] * self.params['nhvar'] + ['i4'] * 2
                names = list(dim_keys[:self.params['ndim']]) + self.hydro_names + ['level', 'cpu']
                if (read_grav):
                    formats.insert(-2, "f8")
                    names.insert(-2, "pot")

                arr = [*readr.real_table, *readr.integer_table]

                if (len(arr) != len(names)):
                    raise ValueError(
                        "Number of fields and size of the hydro array does not match\n"
                        "Consider changing the content of RamsesSnapshot.hydro_names\n"
                        "Received: %d, Desired: %d" % (len(names), len(arr)))

                timer.start('Building table for %d cells... ' % (arr[0].size), 1)
                if target_fields is not None:
                    target_idx = np.where(np.isin(names, target_fields))[0]
                    arr = [arr[idx] for idx in target_idx]
                    formats = [formats[idx] for idx in target_idx]
                    names = [names[idx] for idx in target_idx]
                    dtype = [(nm, fmt) for nm, fmt in zip(names, formats)]
                    cell = fromarrays(arr, formats=formats, names=names)
                else:
                    dtype = np.format_parser(formats=formats, names=names, titles=None).dtype
                    arrs = [readr.real_table.T, readr.integer_table.T]
                    cell = fromndarrays(arrs, dtype)
                readr.close()
            timer.record()
            if(self.unitmode != 'code'):
                for key in dim_keys: cell[key] /= self.unit['kpc']
                for key in vel_keys: cell[key] /= self.unit['km/s']
            if(bound is None):
                timer.start('Compute boundary on cpumap... ', 1)
                bound = compute_boundary(cell['cpu'], cpulist)
                timer.record()
            if (self.cell_data is None):
                self.cell_data = cell
            else:
                self.cell_data = np.concatenate([self.cell_data, cell])

            self.bound_cell = np.concatenate([self.bound_cell[:-1], self.bound_cell[-1] + bound])
            self.cpulist_cell = np.concatenate([self.cpulist_cell, cpulist])

        else:
            if (timer.verbose >= 1):
                print('CPU list already satisfied.')

    def read_ripses(self, target_fields=None, cpulist=None):
        """Reads ripses output data from current box.

        Parameters
        ----------
        target_fields: list of string
            target field name to read. If None is passed, read all fields.
        cpulist: list of integer
            target list of cpus, if specified, read selected cpus regardless of current box.
        Returns
        -------
        cell : Cell object
            amr data, can be accessed as attributes also.

        """
        if (cpulist is None):
            cpulist = self.get_involved_cpu()
        else:
            cpulist = np.array(cpulist)
        if (self.cell_data is not None):
            if (timer.verbose >= 1):
                print('Searching for extra files...')
            cpulist = cpulist[np.isin(cpulist, self.cpulist_cell, assume_unique=True, invert=True)]

        if (cpulist.size > 0):
            timer.start('Reading %d grid files in %s... ' % (cpulist.size, self.path), 1)

            io_ramses.read_ripses_cell(self.snap_path, self.iout, cpulist)
            self.params['nhvar'] = int(io_ramses.nvar)
            timer.record()

            formats = ['f8'] * self.params['ndim'] + ['f8'] * self.params['nhvar'] + ['i4'] * 2

            names = list(dim_keys[:self.params['ndim']]) + self.hydro_names + ['level', 'cpu']

            arr = [*io_ramses.xc.T, *io_ramses.uc.T, io_ramses.lvlc, io_ramses.cpuc]

            if (len(arr) != len(names)):
                io_ramses.close()
                raise ValueError(
                    "Number of fields and size of the hydro array does not match\n"
                    "Consider changing the content of RamsesSnapshot.hydro_names\n"
                    "nvar = %d, recieved: %d" % (len(names), len(arr)))

            if target_fields is not None:
                target_idx = np.where(np.isin(names, target_fields))[0]
                arr = [arr[idx] for idx in target_idx]
                formats = [formats[idx] for idx in target_idx]
                names = [names[idx] for idx in target_idx]

            timer.start('Building table for %d cells... ' % (arr[0].size), 1)
            cell = fromarrays(arr, formats=formats, names=names)
            io_ramses.close()

            bound = compute_boundary(cell['cpu'], cpulist)
            if (self.cell_data is None):
                self.cell_data = cell
            else:
                self.cell_data = np.concatenate([self.cell_data, cell])

            self.bound_cell = np.concatenate([self.bound_cell[:-1], self.bound_cell[-1] + bound])
            self.cpulist_cell = np.concatenate([self.cpulist_cell, cpulist])
            timer.record()

        else:
            if (timer.verbose >= 1):
                print('CPU list already satisfied.')

    def read_sink(self):
        if (self.sink_data is not None and timer.verbose >= 1):
            print('Sink data already loaded.')
        # since sink files are composed of identical data, we read number 1 only.
        filesize = 0
        cpulist = [1]
        for icpu in cpulist:
            if(os.path.exists(self.get_path('sink', icpu))):
                filesize += getsize(self.get_path('sink', icpu))
        if(filesize==0):
            self.sink_data = np.empty(0, dtype=sink_dtype)
        else:
            timer.start('Reading a sink file (%s) in %s... ' % (utool.format_bytes(filesize), self.path), 1)
            readr.read_sink(self.snap_path, self.iout, cpulist, self.levelmin, self.levelmax)
            arr = [*readr.integer_table, *readr.real_table[:19]]
            sink = fromarrays(arr, sink_dtype)
            if(self.unitmode != 'code'):
                for key in dim_keys: sink[key] /= self.unit['kpc']
                for key in vel_keys: sink[key] /= self.unit['km/s']
                for key in ['m','dM','dMBH','dMEd']: sink[key] /= self.unit['Msol']
            self.sink_data = sink
            timer.record()

    def read_sink_raw(self, icpu, path_in_repo='snapshots'):
        # reads sink file as raw array including sink_stat
        path = join(self.repo, path_in_repo)
        readr.read_sink(path, self.iout, icpu, self.levelmin, self.levelmax)
        arr = [readr.integer_table.T, readr.real_table.T]
        readr.close()
        return arr

    def search_sinkprops(self, path_in_repo='SINKPROPS'):
        sinkprop_regex = re.compile(r'sink_\s*(?P<icoarse>\d+).dat')
        path = join(self.repo, path_in_repo)
        sinkprop_names = glob.glob(join(path, sinkprop_glob))
        if (timer.verbose >= 1):
            print('Found %d sinkprop files' % len(sinkprop_names))

        icoarses = []
        for name in sinkprop_names:
            matched = sinkprop_regex.search(name)
            icoarses.append(int(matched.group('icoarse')))
        return np.array(icoarses)

    def check_sinkprop(self, path_in_repo='SINKPROPS', icoarse=None, max_icoarse_offset=1):
        if (icoarse is None):
            icoarses = self.search_sinkprops(path_in_repo)
            icoarse = icoarses[np.argmin(np.abs((self.nstep_coarse) - icoarses))]
            if (icoarse != self.nstep_coarse):
                if not np.abs(icoarse - self.nstep_coarse) > max_icoarse_offset:
                    warnings.warn(
                        'Targeted SINKPROP file not found with icoarse = %d\nFile with icoarse = %d is loaded instead.' % (
                        self.nstep_coarse, icoarse))
        path = join(self.repo, path_in_repo)
        check = join(path, sinkprop_format.format(icoarse=icoarse))
        if (not exists(check)):
            raise FileNotFoundError('Sinkprop file not found: %s' % check)
        return path, icoarse

    def read_sinkprop_info(self, path_in_repo='SINKPROPS', icoarse=None, max_icoarse_offset=1):
        # reads header information from sinkprops file returns as dict
        info = dict()
        path, icoarse = self.check_sinkprop(path_in_repo=path_in_repo, icoarse=icoarse,
                                            max_icoarse_offset=max_icoarse_offset)
        filename = join(path, sinkprop_format.format(icoarse=icoarse))
        with FortranFile(filename) as file:
            info['nsink'] = file.read_ints()
            info['ndim'] = file.read_ints()
            info['aexp'] = file.read_reals()
            info['unit_l'] = file.read_reals()
            info['unit_d'] = file.read_reals()
            info['unit_t'] = file.read_reals()
        return info

    def read_sinkprop(self, path_in_repo='SINKPROPS', icoarse=None, drag_part=True, max_icoarse_offset=1,
                      raw_data=False, return_aexp=False):
        """Reads single sinkprop file from given coarse step number,
        if icoarse not specified, reads the step number of current snapshot
        if file is not found, tries to search for sinkprop file with nearest step number (up to max_icoarse_offset)
        """
        if (drag_part):
            dtype = sink_prop_dtype_drag
        else:
            dtype = sink_prop_dtype
        if (self.mode == 'fornax'):
            dtype = sink_prop_dtype_drag_fornax
        if (self.mode == 'y2' or self.mode == 'y3' or self.mode == 'y4' or self.mode == 'nc' or self.mode == 'y5'):
            dtype = sink_prop_dtype_drag_y2

        path, icoarse = self.check_sinkprop(path_in_repo=path_in_repo, icoarse=icoarse,
                                            max_icoarse_offset=max_icoarse_offset)
        if path is None:
            warnings.warn(
                'Targeted SINKPROP file not found with icoarse = %d\nEmpty array will be loaded.' % (
                    self.nstep_coarse))
            return np.empty((0,), dtype=dtype)
        readr.read_sinkprop(path, icoarse, drag_part, self.mode)
        arrs = [readr.integer_table.T, readr.real_table.T]

        timer.start('Building table for %d smbhs... ' % arrs[0].shape[0], 1)
        if (raw_data):
            return arrs
        if (arrs[0].shape[1] + arrs[1].shape[1] != len(dtype)):
            readr.close()
            raise ValueError('Number of fields mismatch\n'
                             'Received: %d, Allocated: %d' % (arrs[0].shape[1] + arrs[1].shape[1], len(dtype)))
        sink = fromndarrays(arrs, dtype=dtype)
        if (self.unitmode != 'code'):
            for key in dim_keys: sink[key] /= self.unit['kpc']
            for key in vel_keys: sink[key] /= self.unit['km/s']
        timer.record()
        aexp = np.copy(readr.aexp)
        readr.close()

        if (return_aexp):
            return sink, aexp
        else:
            return sink

    def read_sinkprops(self, path_in_repo='SINKPROPS', drag_part=True, use_cache=False, cache_name='sinkprops.pkl',
                       reset_cache=False, cache_format='pkl', progress=False) -> np.ndarray:
        """Searches and reads all files in the sinkprops directory and returns as single table.
        if use_cache=True, it saves pickle file to save reading time
        """
        icoarses = self.search_sinkprops(path_in_repo)
        path = join(self.repo, path_in_repo)

        cache = None
        if (use_cache and not reset_cache):
            cache_file = join(path, cache_name)
            if (exists(cache_file)):
                cache = utool.load(cache_file, format=cache_format)
                icoarses = icoarses[~np.isin(icoarses, np.unique(cache['icoarse']))]
                if (icoarses.size == 0):
                    print('Found cached file: %s' % cache_file)
                    return cache

        int_table = []
        real_table = []
        nsinks = []
        aexps = []

        timer.start('Reading files...')
        if (progress):
            iterator = tqdm(icoarses)
        else:
            iterator = icoarses
        for icoarse in iterator:
            readr.read_sinkprop(path, icoarse, drag_part, self.mode)
            nsink = readr.integer_table.shape[1]
            nsinks.append(nsink)

            int_table.append(np.copy(readr.integer_table.T))
            real_table.append(np.copy(readr.real_table.T))
            aexps.append(np.copy(readr.aexp))

        int_table = np.concatenate(int_table)
        real_table = np.concatenate(real_table)

        aexp_table = np.repeat(aexps, nsinks)
        icoarse_table = np.repeat(icoarses, nsinks)

        arrs = [int_table, real_table]

        if (drag_part):
            dtype = sink_prop_dtype_drag
        else:
            dtype = sink_prop_dtype
        timer.record()

        if (self.mode == 'nh'):
            dtype = sink_prop_dtype
        if (self.mode == 'fornax'):
            dtype = sink_prop_dtype_drag_fornax
        if (self.mode == 'y2' or self.mode == 'y3' or self.mode == 'y4' or self.mode == 'nc' or self.mode == 'y5'):
            dtype = sink_prop_dtype_drag_y2
        if (arrs[0].shape[1] + arrs[1].shape[1] != len(dtype)):
            readr.close()
            raise ValueError('Number of fields mismatch\n'
                             'Received: %d, Allocated: %d' % (arrs[0].shape[1] + arrs[1].shape[1], len(dtype)))

        timer.start('Building table for %d smbhs...' % arrs[0].shape[0])
        sink = fromndarrays(arrs, dtype=dtype)
        if (self.unitmode != 'code'):
            for key in dim_keys: sink[key] /= self.unit['kpc']
            for key in vel_keys: sink[key] /= self.unit['km/s']
            sink['m']
        sink = append_fields(sink, ['aexp', 'icoarse'], [aexp_table, icoarse_table], usemask=False)

        timer.record()
        readr.close()
        if cache is not None:
            sink = np.concatenate([cache, sink])

        if (reset_cache or use_cache):
            cache_file = join(path, cache_name)
            utool.dump(sink, cache_file, format=cache_format)

        return sink
    
    def clear_shm(self, clean=True):
        shms = glob.glob(f'/dev/shm/rur*')
        kmps = glob.glob(f'/dev/shm/__KMP*_{os.getuid()}')
        if(len(shms)>0):
            shms = [shm.split('/')[-1] for shm in shms]
            olds = []
            for shm in shms:
                nubar = shm.count('_')
                if(nubar==6): # Default (hhmmss_xxxxxx)
                    _, _, _, fuid, fdate, _, _ = shm.split('_')
                elif(nubar==5): # Old (hhmmss)
                    _, _, _, fuid, fdate, _ = shm.split('_')
                else: # Weird mode (ex: yohan_dust)
                    splits = shm.split('_')
                    fuid = splits[-4]
                    fdate = splits[-3]
                if(f'u{os.getuid()}' == fuid):
                    date_diff = datetime.datetime.now() - datetime.datetime.strptime(fdate, '%Y%m%d')
                    if(date_diff.days>=7):
                        olds.append(shm)
            if(len(olds)>0):
                total_size = np.sum([os.path.getsize(f"/dev/shm/{shm}") for shm in olds])
                if(not clean): warnings.warn(f"Warning! Found {len(olds)} old shared memory ({total_size/(1024**3):.2f} GB)", UserWarning)
                for old in olds:
                    if(not clean): print(f" > `/dev/shm/{old}`")
                    else:
                        size = os.path.getsize(f"/dev/shm/{old}")/(1024**3)
                        os.remove(f"/dev/shm/{old}")
                        print(f"Removed: `/dev/shm/{old}` ({size:.2f} GB)")
                if(not clean): print("\nIf you want to remove them, run `snap.clear_shm()`")
        if(len(kmps)>0):
            olds = []
            for kmp in kmps:
                date_diff = datetime.datetime.now()-datetime.datetime.fromtimestamp(os.path.getmtime(kmp))
                if(date_diff.days>=7):
                    olds.append(kmp)
            if(len(olds)>0):
                print(f" > Found {len(olds)} old KMP files (`/dev/shm/__KMP*_{os.getuid()}`)")
                if(clean):
                    size = 0
                    for old in olds:
                        size = os.path.getsize(kmp)/(1024**2)
                        os.remove(old); size += size
                    print(f"{len(olds)} files removed ({size:.2f} MB)")
                else:
                    print("\nIf you want to remove them, run `snap.clear_shm()`")


    def clear(self, part=True, cell=True, verbose=timer.verbose):
        """Clear exsisting cache from snapshot data.

        Parameters
        ----------
        part : bool
            if True, clear particle cache
        cell : bool
            if True, clear amr cache

        Returns
        -------

        """
        if(self.unitmode != 'code'):
            self.switch_unitmode()
        self.box = self.default_box
        self.pcmap = None
        if (part):
            self.part_data = None
            self.part = None
            self.box_part = None
            self.cpulist_part = np.array([], dtype='i4')
            self.bound_part = np.array([0], dtype='i4')
        if (cell):
            self.cell_data = None
            self.cell = None
            self.box_cell = None
            self.cpulist_cell = np.array([], dtype='i4')
            self.bound_cell = np.array([0], dtype='i4')
        self.flush(msg=False, parent='[clear]', verbose=verbose)
        readr.close()

    def _read_nstar(self):
        part_file = FortranFile(self.get_path('part', 1))
        part_file.skip_records(4)
        if (not self.longint):
            val = part_file.read_ints()
        else:
            val = part_file.read_longs()
        try: val = val[0]
        except: pass
        return val

    def read_hydro_ng(self):
        # not used

        hydro_uolds = []
        for icpu in np.arange(1, self.params['ncpu'] + 1):
            path = self.get_path(type='hydro', icpu=icpu)
            opened = open(path, mode='rb')

            header = np.fromfile(opened, dtype=np.int32, count=4)
            ndim, nvar, levelmin, nlevelmax = header  # nothing to do

            nocts = np.fromfile(opened, dtype=np.int32, count=nlevelmax - levelmin + 1)
            hydro_uold = np.fromfile(opened, dtype=np.float64)

            hydro_uolds.append(hydro_uold)

            opened.close()

        hydro_uolds = np.concatenate(hydro_uolds)
        hydro_uolds = np.reshape(hydro_uolds, [-1, nvar, 2 ** ndim])
        hydro_uolds = np.swapaxes(hydro_uolds, 1, 2)

        self.params['nvar'] = nvar
        self.var = hydro_uolds

    def read_amr_ng(self):
        amr_poss = []
        amr_lvls = []
        amr_refs = []
        amr_cpus = []

        for icpu in np.arange(1, self.params['ncpu'] + 1):
            amr_path = self.get_path(type='amr', icpu=icpu)
            opened = open(amr_path, mode='rb')

            header = np.fromfile(opened, dtype=np.int32, count=3)
            ndim, levelmin, nlevelmax = header

            nocts = np.fromfile(opened, dtype=np.int32, count=nlevelmax - levelmin + 1)
            amr_size = np.sum(nocts)

            block_size = ndim + 2 ** ndim
            amr = np.fromfile(opened, dtype=np.int32)
            amr = np.reshape(amr, [-1, block_size])

            poss, lvls = ckey2idx(amr[:, :ndim], nocts, levelmin)
            amr_poss.append(poss)
            amr_lvls.append(lvls)
            amr_refs.append(amr[:, ndim:].astype(np.bool))
            amr_cpus.append(np.full(amr_size, icpu))

            opened.close()

        self.x = np.swapaxes(np.concatenate(amr_poss), 1, 2)
        self.lvl = np.concatenate(amr_lvls)
        self.ref = np.concatenate(amr_refs)
        self.cpu = np.concatenate(amr_cpus)

    def get_cell(self, box=None, target_fields=None, domain_slicing=True, exact_box=True, cpulist=None, read_grav=False,
<<<<<<< HEAD
                 ripses=False, python=True, nthread=8, use_cache=False, hdf=None, read_branch=False, dev=False):
=======
                 ripses=False, python=True, nthread=8, use_cache=False, hdf=False, read_branch=False, dev=False, htype='lzf'):
>>>>>>> 813cc796
        if (box is not None):
            # if box is not specified, use self.box by default
            self.box = box
        if hdf is None:
            hdf = self.hdf

        if hdf:
            return self.get_cell_hdf(box=box, target_fields=target_fields, exact_box=exact_box, read_branch=read_branch, nthread=nthread, dev=dev, htype=htype)

        if (cpulist is None):
            if (self.box is None or np.array_equal(self.box, self.default_box)):
                # box is default box or None: load the whole volume
                domain_slicing = False
                exact_box = False
        else:
            # if cpulist is set,
            if (not domain_slicing):
                warnings.warn("cpulist cannot be set without domain_slicing!", UserWarning)
                domain_slicing = True
            exact_box = False

        if(target_fields=='basic'):
            target_fields = ['x', 'y', 'z', 'vx', 'vy', 'vz', 'rho','P','level', 'cpu']

        if (self.box is None or not np.array_equal(self.box, self.box_cell) or cpulist is not None):
            if (cpulist is None):
                cpulist = self.get_involved_cpu()
            else:
                domain_slicing = False
                exact_box = False
            if (not ripses):
                self.read_cell(target_fields=target_fields, read_grav=read_grav, cpulist=cpulist, python=python,
                               nthread=nthread, use_cache=use_cache, read_branch=read_branch)
            else:
                self.read_ripses(target_fields=target_fields, cpulist=cpulist)
            if (domain_slicing):
                if (np.isin(cpulist, self.cpulist_cell).all() & np.isin(self.cpulist_cell, cpulist).all()):
                    cell = self.cell_data
                else:
                    timer.start('Domain Slicing...')
                    cell = domain_slice(self.cell_data, cpulist, bound=self.bound_cell, cpulist_all=self.cpulist_cell)
                    timer.record()
            else:
                cell = self.cell_data

            if (exact_box):
                timer.start("Getting mask...",tab=1)
                mask = box_mask_table(cell, self.box, snap=self, size=self.cell_extra['dx'](cell), nthread=nthread)
                timer.record(tab=1)
                if not mask.all():
                    msg = None
                    if(timer.verbose>1):
                        msg = 'Masking cells... %d / %d (%.4f)' % (np.sum(mask), mask.size, np.sum(mask) / mask.size)
                    else:
                        msg = 'Masking cells...'
                    timer.start(msg, 1)
                    cell = cell[mask]
                    timer.record()

            cell = Cell(cell, self)
            self.box_cell = self.box
            self.cell = cell
        return self.cell

    def correct_unit(self, l1=1, l2=2):
        '''
        Corrects the unit to follow `boxlen` unit
        '''
        if(self.unitmode == 'physical'):
            warnings.warn("You must do this when `unitmode`='code'!", UserWarning)
            return
        boxlen = self.params['boxlen']
        print(f"Current: {l1}~{l2}")
        print(f"Desired: 0~{boxlen}")
        self.cell['x'] -= l1
        self.cell['y'] -= l1
        self.cell['z'] -= l1
        self.cell['x'] *= boxlen/(l2-l1)
        self.cell['y'] *= boxlen/(l2-l1)
        self.cell['z'] *= boxlen/(l2-l1)

    def get_part(self, box=None, target_fields=None, domain_slicing=True, exact_box=True, cpulist=None, pname=None,
<<<<<<< HEAD
                 python=True, nthread=8, use_cache=False, hdf=None, dev=False):
=======
                 python=True, nthread=8, use_cache=False, hdf=False, dev=False, htype='lzf'):
>>>>>>> 813cc796
        if (box is not None):
            # if box is not specified, use self.box by default
            self.box = box
        if hdf is None:
            hdf = self.hdf

        if hdf:
            if pname is None:
                raise ValueError("Particle type (pname) must be specified when using HDF5 mode.")
            return self.get_part_hdf(pname, box=box, target_fields=target_fields, exact_box=exact_box, nthread=nthread, dev=dev, htype=htype)

        if (cpulist is None):
            if (self.box is None or np.array_equal(self.box, self.default_box)):
                # box is default box or None: load the whole volume
                domain_slicing = False
                exact_box = False
        else:
            # if cpulist is set,
            if isinstance(cpulist, list):
                cpulist = np.array(cpulist)
            if (not domain_slicing):
                warnings.warn("cpulist cannot be set without domain_slicing!", UserWarning)
                domain_slicing = True
            exact_box = False
        do = False
        if self.part is not None:
            if not isinstance(self.part, tuple):
                if pname != self.part.ptype:
                    print(
                        f"\nYou loaded part only `{self.part.ptype}` but now you want `{pname}`!\nIt forces to remove `{self.part.ptype}` data and retry get_part (so it's inefficient!)\n")
                    self.part_data = None
                    self.part = None
                    self.box_part = None
                    self.cpulist_part = np.array([], dtype='i4')
                    self.bound_part = np.array([0], dtype='i4')
                    do = True
        if (self.box is None or not np.array_equal(self.box, self.box_part) or cpulist is not None or do):
            if (cpulist is None):
                cpulist = self.get_involved_cpu()
            else:
                domain_slicing = True
                exact_box = False
            self.read_part(target_fields=target_fields, cpulist=cpulist, pname=pname, nthread=nthread, python=python, use_cache=use_cache)
            if (domain_slicing):
                if (np.isin(cpulist, self.cpulist_part).all() & np.isin(self.cpulist_part, cpulist).all()):
                    part = self.part_data
                else:
                    timer.start('Domain Slicing...')
                    part = domain_slice(self.part_data, cpulist, bound=self.bound_part, cpulist_all=self.cpulist_part)
                    timer.record()
            else:
                part = self.part_data
            if (self.box is not None):
                if (exact_box):
                    timer.start("Getting mask...", tab=1)
                    mask = box_mask_table(part, self.box, snap=self, nthread=nthread)
                    timer.record(tab=1)
                    if not mask.all():
                        msg = None
                        if(timer.verbose>1):
                            msg = 'Masking particles... %d / %d (%.4f)' % (np.sum(mask), mask.size, np.sum(mask) / mask.size)
                        else:
                            msg = 'Masking particles...'
                        timer.start(msg, 1)
                        part = part[mask]
                        timer.record()
            part = Particle(part, self, ptype=pname)
            self.box_part = self.box
            self.part = part
        return self.part


    def get_part_hdf(self, pname, box=None, target_fields=None, exact_box=True, nthread=1, dev=False, htype='lzf'):
        hdf_path = self.get_path('hdf_part')
        if htype == 'gzip':
            hdf_path = f"{hdf_path.split('.')[0]}_gzip4.h5"
        elif htype == 'plain':
            hdf_path = f"{hdf_path.split('.')[0]}_plain.h5"

        if not exists(hdf_path):
            raise FileNotFoundError(f"HDF5 part file not found: {hdf_path}")
        else:
            print(f"Reading HDF5: `{hdf_path}`")
        if (box is not None):
            # if box is not specified, use self.box by default
            self.box = box
        if not dev:
            with h5py.File(hdf_path, 'r') as hdf:
                if pname not in hdf:
                    raise KeyError(f"Particle type '{pname}' not found in HDF5 file.")
                grp = hdf[pname]
                
                hilbert_bound = grp['hilbert_boundary'][:]
                chunk_bound = grp['chunk_boundary']
                levelmax = grp.attrs.get('levelmax', self.levelmax)
                
                involved_idx = get_hilbert_indices(self.box, bound_key=hilbert_bound, level_key=levelmax)
                # -------------------------------------------
                # SY Bug fix: when wrong `target_fields` are specified
                if target_fields is not None:
                    wrong_fields = [f for f in target_fields if f not in grp['data'].dtype.names]
                    if len(wrong_fields) > 0:
                        warnings.warn(f"`{wrong_fields}` not found in HDF5 data, they will be ignored.", UserWarning)
                    target_fields = [f for f in target_fields if f in grp['data'].dtype.names]
                    if len(target_fields) == 0: target_fields = None
                # -------------------------------------------
                timer.start('Domain Slicing...')
                data = domain_slice(grp['data'], involved_idx, bound=chunk_bound, target_fields=target_fields)
                timer.record()

                if (self.box is not None and exact_box):
                    timer.start("Getting mask...", tab=1)
                    mask = box_mask_table(data, self.box, snap=self, nthread=8)
                    timer.record(tab=1)
                    msg=None
                    if timer.verbose>1:
                        msg = 'Masking particles... %d / %d (%.4f)' % (np.sum(mask), mask.size, np.sum(mask) / mask.size)
                    elif timer.verbose>0:
                        msg = 'Masking particles...'
                    timer.start(msg, 1)
                    data = data[mask]
                    timer.record()
                part = Particle(data, self, ptype=pname)
            return part
        
        # -------------------------------------------
        # SY Update: efficient way (DEV mode)
        else:
            with h5py.File(hdf_path, 'r') as hdf:
                if pname not in hdf:
                    raise KeyError(f"Particle type '{pname}' not found in HDF5 file.")
                grp = hdf[pname]
                
                hilbert_bound = grp['hilbert_boundary'][:]
                chunk_bound = grp['chunk_boundary'][:]
                levelmax = grp.attrs.get('levelmax', self.levelmax)
                
                involved_idx = get_hilbert_indices(self.box, bound_key=hilbert_bound, level_key=levelmax)
                if target_fields is not None:
                    wrong_fields = [f for f in target_fields if f not in grp['data'].dtype.names]
                    if len(wrong_fields) > 0:
                        warnings.warn(f"`{wrong_fields}` not found in HDF5 data, they will be ignored.", UserWarning)
                    target_fields = [f for f in target_fields if f in grp['data'].dtype.names]
                    if len(target_fields) == 0: target_fields = None
                if nthread==1:
                    timer.start('Domain Slicing...')
                    data = domain_slice(grp['data'], involved_idx, bound=chunk_bound, target_fields=target_fields, 
                                        dev=dev, nthread=nthread)
                    timer.record()
            
            if nthread>1:
                timer.start('Domain Slicing with multiprocessing...')
                data = domain_slice(None, involved_idx, bound=chunk_bound, target_fields=target_fields, 
                                    dev=dev, nthread=nthread, snap=self, hdf_path=hdf_path, hdf_group=pname)
                timer.record()

            if (self.box is not None and exact_box):
                timer.start("Getting mask...", tab=1)
                mask = box_mask_table(data, self.box, snap=self, nthread=nthread)
                timer.record(tab=1)
                if not mask.all():
                    msg = None
                    if timer.verbose>1:
                        msg = 'Masking particles... %d / %d (%.4f)' % (np.sum(mask), mask.size, np.sum(mask) / mask.size)
                    elif timer.verbose>0:
                        msg = 'Masking particles...'
                    timer.start(msg, 1)
                    data = data[mask]
                    timer.record()
            part = Particle(data, self, ptype=pname)
            return part
        # -------------------------------------------


    def get_cell_hdf(self, box=None, target_fields=None, exact_box=True, read_branch=False, nthread=8, dev=False, htype='lzf'):
        hdf_path = self.get_path('hdf_cell')
        if htype == 'gzip':
            hdf_path = f"{hdf_path.split('.')[0]}_gzip4.h5"
        elif htype == 'plain':
            hdf_path = f"{hdf_path.split('.')[0]}_plain.h5"
        if not exists(hdf_path):
            raise FileNotFoundError(f"HDF5 cell file not found: {hdf_path}")
        else:
            print(f"Reading HDF5: `{hdf_path}`")
        if (box is not None):
            # if box is not specified, use self.box by default
            self.box = box
        if not dev:
            with h5py.File(hdf_path, 'r') as hdf:
                if not read_branch:
                    grp = hdf['leaf']
                else:
                    grp = hdf['branch']
                hilbert_bound = grp['hilbert_boundary'][:]
                chunk_bound = grp['chunk_boundary']
                levelmax = grp.attrs.get('levelmax', self.levelmax)
                
                involved_idx = get_hilbert_indices(self.box, bound_key=hilbert_bound, level_key=levelmax)
                # -------------------------------------------
                # SY Bug fix: when wrong `target_fields` are specified
                if target_fields is not None:
                    wrong_fields = [f for f in target_fields if f not in grp['data'].dtype.names]
                    if len(wrong_fields) > 0:
                        warnings.warn(f"`{wrong_fields}` not found in HDF5 data, they will be ignored.", UserWarning)
                    target_fields = [f for f in target_fields if f in grp['data'].dtype.names]
                    if len(target_fields) == 0: target_fields = None
                # -------------------------------------------
                timer.start('Domain Slicing...')
                data = domain_slice(grp['data'], involved_idx, bound=chunk_bound, target_fields=target_fields)
                timer.record()

                if (self.box is not None and exact_box):
                    timer.start("Getting mask...", tab=1)
                    mask = box_mask_table(data, self.box, snap=self, size=self.cell_extra['dx'](data), nthread=8)
                    timer.record(tab=1)
                    msg = None
                    if timer.verbose>1:
                        msg = 'Masking cells... %d / %d (%.4f)' % (np.sum(mask), mask.size, np.sum(mask) / mask.size)
                    elif timer.verbose>0:
                        msg = 'Masking cells...'
                    timer.start(msg, 1)
                    data = data[mask]
                    timer.record()
                cell = Cell(data, self)
            return cell
        # -------------------------------------------
        # SY Update: efficient way (DEV mode)
        else:
            with h5py.File(hdf_path, 'r') as hdf:
                hdf_group = 'branch' if read_branch else 'leaf'
                grp = hdf[hdf_group]
                hilbert_bound = grp['hilbert_boundary'][:]
                chunk_bound = grp['chunk_boundary'][:]
                levelmax = grp.attrs.get('levelmax', self.levelmax)
                
                involved_idx = get_hilbert_indices(self.box, bound_key=hilbert_bound, level_key=levelmax)
                if target_fields is not None:
                    wrong_fields = [f for f in target_fields if f not in grp['data'].dtype.names]
                    if len(wrong_fields) > 0:
                        warnings.warn(f"`{wrong_fields}` not found in HDF5 data, they will be ignored.", UserWarning)
                    target_fields = [f for f in target_fields if f in grp['data'].dtype.names]
                    if len(target_fields) == 0: target_fields = None
                if nthread==1:
                    timer.start('Domain Slicing...')
                    data = domain_slice(grp['data'], involved_idx, bound=chunk_bound, target_fields=target_fields, 
                                        dev=dev, nthread=nthread)
                    timer.record()
            
            if nthread>1:
                timer.start('Domain Slicing with multiprocessing...')
                data = domain_slice(None, involved_idx, bound=chunk_bound, target_fields=target_fields, 
                                    dev=dev, nthread=nthread, snap=self, hdf_path=hdf_path, hdf_group=hdf_group)
                timer.record()

            if (self.box is not None and exact_box):
                timer.start("Getting mask...", tab=1)
                mask = box_mask_table(data, self.box, snap=self, size=self.cell_extra['dx'](data), nthread=nthread)
                timer.record(tab=1)
                if not mask.all():
                    msg = None
                    if timer.verbose>1:
                        msg = 'Masking cells... %d / %d (%.4f)' % (np.sum(mask), mask.size, np.sum(mask) / mask.size)
                    elif timer.verbose>0:
                        msg = 'Masking cells...'
                    timer.start(msg, 1)
                    data = data[mask]
                    timer.record()
            cell = Cell(data, self)
            return cell


    def get_sink(self, box=None, all=False):
        if (all):
            self.box_sink = self.default_box
            self.read_sink()
            self.sink = Particle(self.sink_data, self)
            return self.sink
        if (box is not None):
            # if box is not specified, use self.box by default
            self.box = box
        if (self.box is None or not np.array_equal(self.box, self.box_sink)):
            self.read_sink()
            sink = self.sink_data
            if (self.box is not None):
                mask = box_mask(get_vector(sink), self.box)
                timer.start('Masking sinks... %d / %d (%.4f)' % (np.sum(mask), mask.size, np.sum(mask) / mask.size), 1)
                sink = sink[mask]
                timer.record()
            sink = Particle(sink, self)
            self.box_sink = self.box
            self.sink = sink
        return self.sink

    def get_halos_cpulist(self, halos, radius=1., use_halo_radius=True, radius_name='r', n_divide=4, nthread=1, full=False, manual=True):
        # returns cpulist that encloses given list of halos
        cpulist = []

        def _ibox(halo, radius=1., use_halo_radius=True, radius_name='r'):
            if (use_halo_radius):
                extent = halo[radius_name] * radius * 2
            else:
                extent = radius * 2
            return get_box(get_vector(halo), extent)

        galaxy = True if('sigma_bulge' in halos.dtype.names) else False
        path_in_repo = 'galaxy' if galaxy else 'halo'
        prefix = 'GAL' if galaxy else 'HAL'
        path = f"{self.repo}/{path_in_repo}/{prefix}_{self.iout:05d}/domain_{self.iout:05d}.dat"
        if (radius != 1.)or(not use_halo_radius)or(not radius_name == 'r'):
            manual=True
        if (exists(path))and(not manual):
            domain = domload(path)
            cpulist = [domain[i-1] for i in halos['id']]
        else:
            if (nthread == 1):
                for halo in halos:
                    box = _ibox(halo, radius=radius, use_halo_radius=use_halo_radius, radius_name=radius_name)
                    cpulist.append(get_cpulist(box, None, self.levelmax, self.bound_key, self.ndim, n_divide,
                                            ncpu=self.params['ncpu']))
            else:
                with Pool(processes=nthread) as pool:
                    async_result = [
                        pool.apply_async(
                            get_cpulist,
                            (_ibox(halo, radius, use_halo_radius, radius_name), None, self.levelmax, self.bound_key,
                            self.ndim, n_divide, self.params['ncpu'])
                        ) for halo in halos
                    ]
                    for r in async_result:
                        cpulist.append(r.get())
        if (full):
            return np.unique(np.concatenate(cpulist)), cpulist
        return np.unique(np.concatenate(cpulist))

    def get_cpulist_from_part(self, ids, path_in_repo='part_cpumap', mode='init', filename='%s_cpumap_%05d.pkl'):
        """
        reads particle-cpumap file (if there's any) and returns appropriate cpulist of domains
        that encompass selected id list of paritcles
        mode can either be 'init'(dm + tracer) or 'star'
        """
        if (self.pcmap is None):
            path = join(self.repo, path_in_repo, filename % (mode, self.iout))
            self.pcmap = utool.load(path)
        return np.unique(self.pcmap[ids]).astype('i8')

    def diag(self):
        # prints a brief description of the current status of snapshot.
        dm_tot = 0
        star_tot = 0
        gas_tot = 0
        smbh_tot = 0
        if (self.box is not None):
            volume = np.prod(self.box[:, 1] - self.box[:, 0]) / (self.unit['Mpc'] / self.params['h']) ** 3 / \
                     self.params['aexp'] ** 3
            print('=============================================')
            print('Description of the snapshot %05d (%s)' % (self.iout, self.repo))
            print('---------------------------------------------')
            print('Redshift (z) = %.5f (a = %.5f), Age of the Universe = %.4f Gyr' % (
            self.z, self.aexp, self.params['age']))
            print('Comoving volume of the box: %.3e (Mpc/h)^3' % (volume))
        if (self.part is not None):
            part = self.part
            part = part[box_mask(get_vector(part), self.box)]
            print('---------------------------------------------')
            print('Total  number of particles: %d' % part.size)
            dm = part['dm']
            if(dm.size > 0):
                dm_tot = np.sum(dm['m', 'Msol'])
                dm_min = np.min(dm['m', 'Msol'])

                print('Number of     DM particles: %d with total mass of %.3e Msol, Min. particle mass: %.3e Msol' % (
                dm.size, dm_tot, dm_min))

                contam = np.sum(dm[dm['m'] > np.min(dm['m'])]['m'] * 1.01) / np.sum(dm['m'])
                if (contam > 0.0):
                    print('DM Contamination fraction within the box: %.3f %%' % (contam * 100))

            tracer = part['tracer']

            if (tracer.size > 0):
                tracer_tot = np.sum(tracer['m', 'Msol'])
                tracer_min = np.min(tracer['m', 'Msol'])

                print('Number of tracer particles: %d with total mass of %.3e Msol, Min. particle mass: %.3e Msol' % (
                tracer.size, tracer_tot, tracer_min))

            if (self.params['star']):
                star = part['star']
                smbh = part['smbh']

                star_tot = np.sum(star['m', 'Msol'])
                star_min = np.min(star['m', 'Msol'])

                print('---------------------------------------------')

                print(
                    'Number of       star particles: %d with total mass of %.3e Msol, Min. particle mass: %.3e Msol' % (
                    star.size, star_tot, star_min))
                if (star.size > 0):
                    sfr100 = np.sum(star[star['age', 'Myr'] < 100]['m', 'Msol']) / 1E8
                    sfr10 = np.sum(star[star['age', 'Myr'] < 10]['m', 'Msol']) / 1E7
                    sfr1 = np.sum(star[star['age', 'Myr'] < 1]['m', 'Msol']) / 1E6
                    print('SFR within the box (last 100, 10, 1Myr): %.3e, %.3e %.3e Msol/yr' % (sfr100, sfr10, sfr1))
                    print('Max. stellar velocity: %.3e km/s', np.max(utool.rss(star['vel', 'km/s'])))

                if (smbh.size > 0):
                    smbh_tot = np.sum(smbh['m', 'Msol'])
                    smbh_max = np.max(smbh['m', 'Msol'])

                    print(
                        'Number of       SMBH particles: %d with total mass of %.3e Msol, Max. SMBH mass: %.3e Msol' % (
                        smbh.size, smbh_tot, smbh_max))
                print('DM/Stellar mass ratio is %.3f' % (dm_tot / star_tot))

                star_den = star_tot / volume
                print('Stellar Mass density is %.3e Msol / (Mpc/h)^3' % (star_den))

        if (self.cell is not None):
            cell = self.cell
            cell = cell[box_mask(get_vector(cell), self.box, size=cell['dx'])]
            print('---------------------------------------------')
            print('Min. spatial resolution = %.4f pc (%.4f pc/h in comoving)' % (
            np.min(self.cell['dx', 'pc']), self.boxsize * 1E6 * 0.5 ** np.max(self.cell['level'])))
            print('Total number of cells: %d' % cell.size)
            gas_tot = np.sum(cell['rho'] * (cell['dx']) ** 3) / self.unit['Msol']
            print('Total gas mass: %.3e Msol' % gas_tot)
            print('Max. gas density    : %.3e H/cc' % np.max(self.cell['rho', 'H/cc']))
            print('Max. gas temperature: %.3e K' % np.max(self.cell['T', 'K']))
            print('Max. gas sound speed: %.3e km/s' % np.max(cell['cs', 'km/s']))
            print('Max. gas velocity   : %.3e km/s' % np.max(utool.rss(cell['vel', 'km/s'])))

            if('refmask' in cell.dtype.names):
                contam = 1.-np.sum(cell[cell['refmask']>0.01]['m'])/np.sum(cell['m'])
                if(contam>0.):
                    print('Cell Contamination fraction within the box: %.3f %%' % (contam*100))

        if (self.cell is not None and self.part is not None):
            print('Baryonic fraction: %.3f' % (
                        (gas_tot + star_tot + smbh_tot) / (dm_tot + gas_tot + star_tot + smbh_tot)))

    def write_contam_part(self, mdm_cut):
        self.clear()
        self.get_part(box=self.default_box, pname='dm', target_fields=['x', 'y', 'z', 'm', 'cpu'])
        part = self.part
        contam_part = part[part['m'] > mdm_cut]
        dirpath = join(self.repo, 'contam')
        os.makedirs(dirpath, exist_ok=True)
        utool.dump(contam_part.table, join(dirpath, 'contam_part_%05d.pkl' % self.iout))

    def get_ncell(self, cpulist=None):
        if cpulist is None:
            cpulist = np.arange(1, self.ncpu + 1)
        readr.count_cell(self.snap_path, self.iout, cpulist, self.mode)
        return readr.ncell_table

    def read_namelist(self):
        # reads namelist file (if there is) and returns dictionary of strings
        if self.namelist_data is None:
            path = self.get_path('namelist')
            try:
                self.namelist_data = parse_namelist(path)
            except FileNotFoundError:
                self.namelist_data = {}
        return self.namelist_data

Snapshot = RamsesSnapshot


def trace_parts(part_ini, cropped):
    return part_ini[np.isin(part_ini['id'], cropped['id'], True)]


def write_zoomparts_music(part_ini: Particle, cropped: Particle,
                          filepath: str, reduce: int = None, offset=0.):
    """
    writes position table of particles in MUSIC format.
    offset can be found in music output, and should be divided by 2^level before the input
    """
    cropped_ini = part_ini[np.isin(part_ini['id'], cropped['id'], True)]
    if reduce is not None:
        cropped_ini = np.random.choice(cropped_ini, cropped_ini.size // reduce, replace=False)
    pos = get_vector(cropped_ini) - np.array(offset)
    np.savetxt(filepath, pos)
    return cropped_ini


def write_parts_rockstar(part: Particle, snap: RamsesSnapshot, filepath: str):
    """
    writes particle data in ASCII format that can be read by Rockstar
    Need to be updated
    """
    timer.start('Writing %d particles in %s... ' % (part.size, filepath), 1)

    pos = get_vector(part) * snap.params['boxsize']
    vel = get_vector(part, 'v') * snap.get_unit('v', 'km/s')
    table = fromarrays([*pos.T, *vel.T, part['id']], formats=['f8', 'f8', 'f8', 'f8', 'f8', 'f8', 'i4'])
    np.savetxt(filepath, table, fmt=('%.16e',) * 6 + ('%d',))

    timer.record()


def write_snaps_rockstar(repo: str, start: int, end: int, mode='none',
                         path_in_repo='snapshots', ncpu=48, min_halo_particles=100):
    # write particles in format that can be read by Rockstar
    path = join(repo, 'rst')
    dm_flist = []
    star_flist = []
    for iout in np.arange(start, end):
        snap = RamsesSnapshot(repo, iout, mode, path_in_repo=path_in_repo)
        part = snap.get_part()

        filepath = join(path, 'dm_%05d.dat' % iout)
        write_parts_rockstar(part['dm'], snap, filepath)
        dm_flist.append(filepath)

        if (snap.params['star']):
            filepath = join(path, 'star_%05d.dat' % iout)
            write_parts_rockstar(part['star'], snap, filepath)
            star_flist.append(filepath)

    with open(join(path, 'dmlist.dat'), 'w') as opened:
        for fname in dm_flist:
            opened.write(fname + '\n')

    with open(join(path, 'dm.cfg')) as opened:
        opened.write('SNAPSHOT_NAMES = %s\n' % join(path, 'dmlist.dat'))
        opened.write('NUM_WRITERS = %d\n' % ncpu)
        opened.write('FILE_FORMAT = ASCII\n')

        opened.write('BOX_SIZE = %.3f\n' % snap.params['boxsize'])
        opened.write('PARTICLE_MASS = %.3f\n' % np.min(snap.part['m']) * snap.get_unit('m', 'Msun') * snap.params['h'])
        opened.write('h0 = %.4f\n' % snap.params['h'])
        opened.write('Ol = %.4f\n' % snap.params['omega_l'])
        opened.write('Om = %.4f\n' % snap.params['omega_m'])

        opened.write('MIN_HALO_PARTICLES = %d\n' % min_halo_particles)

    if (snap.params['star']):

        with open(join(path, 'starlist.dat'), 'w') as opened:
            for fname in star_flist:
                opened.write(fname + '\n')

        with open(join(path, 'star.cfg')) as opened:
            opened.write('SNAPSHOT_NAMES = %s\n' % join(path, 'starlist.dat'))
            opened.write('NUM_WRITERS = %d\n' % ncpu)
            opened.write('FILE_FORMAT = ASCII\n')

            opened.write('BOX_SIZE = %.3f\n' % snap.params['boxsize'])
            opened.write(
                'PARTICLE_MASS = %.3f\n' % np.min(snap.part['m']) * snap.get_unit('m', 'Msun') * snap.params['h'])
            opened.write('h0 = %.4f\n' % snap.params['h'])
            opened.write('Ol = %.4f\n' % snap.params['omega_l'])
            opened.write('Om = %.4f\n' % snap.params['omega_m'])

            opened.write('MIN_HALO_PARTICLES = %d\n' % min_halo_particles)


def save_part_cpumap(snap, full_box=False, icpu_dtype='u2', path_in_repo='part_cpumap', mode='init',
                     filename='%s_cpumap_%05d.pkl'):
    # writes cpumap that tells what particle belongs to which cpu
    if (full_box):
        snap.box = None
    snap.get_part()
    if (mode == 'init'):  # dm and tracer
        part = snap.part['init']
    elif (mode == 'star'):
        part = snap.part['star']
    else:
        raise ValueError("Unknown mode: %s" % mode)
    if (part.size > 0):
        size = np.max(part['id']) + 1
        pcmap = np.zeros(size, dtype=icpu_dtype)
        pcmap[part['id']] = part['cpu']
        path = join(snap.repo, path_in_repo, filename % (mode, snap.iout))
        utool.dump(pcmap, path)
    else:
        print("No particle detected, skipping..")


def cut_spherical(table, center, radius, prefix='', ndim=3, inverse=False):
    distances = rss(center - get_vector(table, prefix, ndim))
    if (inverse):
        mask = distances > radius
    else:
        mask = distances <= radius
    return table[mask]


def cut_halo(table, halo, radius=1, use_halo_radius=True, inverse=False, radius_name='rvir'):
    center = get_vector(halo)
    if (use_halo_radius):
        radius = halo[radius_name] * radius
    else:
        radius = radius
    return cut_spherical(table, center, radius, inverse=inverse)


def classify_part(part, pname, ptype=None):
    # classify particles, if familty exists in the data, use it.
    # if not, use id, mass and epoch instead.
    timer.start('Classifying %d particles... ' % part.size, 2)
    if (ptype is not None):
        if isinstance(ptype, str):
            if (pname == ptype):
                return part
            else:
                return np.array([], dtype=part.dtype)
        else:
            raise TypeError(f"Invalid type of given `ptype`({type(ptype)}) instead of `list` or `str`!")

    names = part.dtype.names
    if ('family' in names):
        # Do a family-based classification
        mask = np.isin(part['family'], part_family[pname])

    elif ('epoch' in names):
        # Do a parameter-based classification
        if (pname == 'dm'):
            mask = (part['epoch'] == 0) & (part['id'] > 0)
        elif (pname == 'star'):
            mask = ((part['epoch'] < 0) & (part['id'] > 0)) \
                   | ((part['epoch'] != 0) & (part['id'] < 0))
        elif (pname == 'sink' or pname == 'cloud'):
            mask = (part['id'] < 0) & (part['m'] > 0) & (part['epoch'] == 0)
        elif (pname == 'tracer'):
            mask = (part['id'] < 0) & (part['m'] == 0)
        else:
            mask = False
    elif ('id' in names):
        warnings.warn(
                        f"No `family` or `epoch` field found, using `id` and `mass` instead.",
                        UserWarning)
        # DM-only simulation
        if (pname == 'dm'):
            mask = part['id'] > 0
        elif (pname == 'tracer'):
            mask = (part['id'] < 0) & (part['m'] == 0)
        else:
            mask = False
    else:
        # No particle classification is possible
        raise ValueError('Particle data structure not classifiable.')
    output = part[mask]

    timer.record()
    return output


def find_smbh(part, verbose=None):
    # Find SMBHs by merging sink (cloud) particles
    verbose_tmp = timer.verbose
    if (verbose is not None):
        timer.verbose = verbose
    timer.start('Searching for SMBHs in %d particles...' % part.size, 2)
    sink = classify_part(part, 'cloud')
    names = part.dtype.names
    ids = np.unique(sink['id'])

    smbh = []
    for id in ids:
        smbh_cloud = sink[sink['id'] == id]
        row = ()
        for name in names:
            if (name == 'm'):
                val = np.sum(smbh_cloud[name])
            elif (name == 'family'):
                val = 4
            elif (name == 'tag'):
                val = 0
            else:
                val = np.average(smbh_cloud[name])
            row += (val,)
        smbh.append(row)
    smbh = np.array(smbh, dtype=part.dtype)
    timer.record()
    if (timer.verbose >= 2):
        print('Found %d SMBHs.' % smbh.size)
    timer.verbose = verbose_tmp
    return smbh

def _mask_table(shape, address, tmp, box, trad, ith, jth):
    exist = shared_memory.SharedMemory(name=address)
    data = np.ndarray(shape, dtype=bool, buffer=exist.buf)
    imask = (tmp['x'] >= box[0,0]-trad) & (tmp['x'] <= box[0,1]+trad) & (tmp['y'] >= box[1,0]-trad) & (tmp['y'] <= box[1,1]+trad) & (tmp['z'] >= box[2,0]-trad) & (tmp['z'] <= box[2,1]+trad)
    data[ith:jth] = imask

def box_mask_table(table, box, snap=None, size=0, exclusive=False, chunksize=50000, nthread=8):
    if (exclusive):
        size *= -1
    rad = size/2
    box = np.array(box)
    if(len(table) < (20*chunksize*nthread))or(nthread==1):
        box_mask = (table['x'] >= box[0,0]-rad) & (table['x'] <= box[0,1]+rad) & (table['y'] >= box[1,0]-rad) & (table['y'] <= box[1,1]+rad) & (table['z'] >= box[2,0]-rad) & (table['z'] <= box[2,1]+rad)
    else:
        box_mask = np.empty(len(table), dtype=bool)
        shmname = 'boxmask'
        name = snap.make_shm_name(shmname) if(snap is not None) else "boxmask"
        memory = shared_memory.SharedMemory(name=name, create=True, size=box_mask.nbytes)
        data = np.ndarray(box_mask.shape, dtype=bool, buffer=memory.buf)
        Nchunk = int(np.ceil(len(table)/chunksize))
        indicies = np.append(np.arange(0, len(table), chunksize), len(table))
        nthread = min(nthread, Nchunk)

        if(timer.verbose>=2):
            pbar = tqdm(total=len(indicies-1), desc=f"Mask with Chunk")
            def update(*a):
                pbar.update()
        else:
            update = None

        if(snap is not None): signal.signal(signal.SIGTERM, signal.SIG_DFL)
        with Pool(processes=nthread) as pool:
            async_result = []
            if(np.isscalar(rad)): # For part
                async_result = [pool.apply_async(_mask_table, args=(box_mask.shape, memory.name, table[ith:jth], box, rad, ith, jth), callback=update) for ith,jth in zip(indicies[:-1], indicies[1:])]
            else: # For cell
                async_result = [pool.apply_async(_mask_table, args=(box_mask.shape, memory.name, table[ith:jth], box, rad[ith:jth], ith, jth), callback=update) for ith,jth in zip(indicies[:-1], indicies[1:])]
            # iterobj = tqdm(async_result, desc='Mask with Chunk') if(timer.verbose >= 2) else async_result
            iterobj = async_result
            for r in iterobj:
                r.get()

        if(snap is not None): signal.signal(signal.SIGTERM, snap.terminate)
        box_mask[:] = data[:]
        memory.close()
        memory.unlink()
    return box_mask


def interpolate_part(part1, part2, name, fraction=0.5, periodic=False):
    assert (part1.snap.unitmode == 'code') and (part2.snap.unitmode == 'code'), "Interpolation is only available in code unit."
    # Interpolates two particle snapshots based on their position and fraction
    timer.start('Interpolating %d, %d particles...' % (part1.size, part2.size), 2)

    id1 = part1['id']
    id2 = part2['id']

    id2 = np.abs(id2)

    part_size = np.maximum(np.max(id1), np.max(id2)) + 1

    val1 = part1[name]
    val2 = part2[name]

    if (name == 'pos' or name == 'vel'):
        pool = np.zeros((part_size, 3), dtype='f8')
    else:
        pool = np.zeros(part_size, dtype=val1.dtype)

    mask1 = np.zeros(part_size, dtype='?')
    mask2 = np.zeros(part_size, dtype='?')

    mask1[id1] = True
    mask2[id2] = True

    active_mask = mask1 & mask2
    if (periodic):
        diff = np.zeros((part_size, 3), dtype='f8')
        diff[id1] += val1
        diff[id2] -= val2

        # if val1-val2 >> 0, the particle moved outside the boundary 1
        # if val1-val2 << 0, the particle moved outside the boundary 0
        val2 = val2.copy()

        val2[diff[id2] > 0.5] += 1.
        val2[diff[id2] < -0.5] -= 1.

    pool[id1] += val1 * (1. - fraction)
    pool[id2] += val2 * fraction
    val = pool[active_mask]

    if (periodic):
        val = np.mod(val, 1.)

    if (timer.verbose >= 2):
        print("Particle interpolation - part1[%d], part2[%d], result[%d]" % (id1.size, id2.size, np.sum(active_mask)))
    timer.record()

    return val


def interpolate_part_pos(part1, part2, Gyr_interp, fraction=0.5):
    assert (part1.snap.unitmode == 'code') and (part2.snap.unitmode == 'code'), "Interpolation is only available in code unit."
    # Interpolates two particle snapshots based on their position and fraction
    timer.start('Interpolating %d, %d particles...' % (part1.size, part2.size), 2)

    id1 = part1['id']
    id2 = part2['id']

    id1 = np.abs(id1)
    id2 = np.abs(id2)

    part_size = np.maximum(np.max(id1), np.max(id2)) + 1

    pos1 = part1['pos']
    pos2 = part2['pos']

    vel1 = part1['vel']
    vel2 = part2['vel']

    pool = np.zeros((part_size, 3), dtype='f8')

    mask1 = np.zeros(part_size, dtype='?')
    mask2 = np.zeros(part_size, dtype='?')

    mask1[id1] = True
    mask2[id2] = True

    active_mask = mask1 & mask2

    time_interval = (part2.snap.age - part1.snap.age) * Gyr_interp

    pool[id1] += interp_term(pos1, vel1, fraction, time_interval, 1)
    pool[id2] += interp_term(pos2, vel2, 1 - fraction, time_interval, -1)
    val = pool[active_mask]

    if (timer.verbose >= 2):
        print("Particle interpolation - part1[%d], part2[%d], result[%d]" % (id1.size, id2.size, np.sum(active_mask)))
    timer.record()

    return val


def interp_term(pos, vel, fraction, time_interval, vel_sign=1):
    fun = lambda x: -np.cos(x * np.pi) / 2 + 0.5  # arbitrary blending function I just invented...
    return (pos + time_interval * fraction * vel * vel_sign) * fun(1 - fraction)


def sync_tracer(tracer, cell, copy=False, **kwargs):
    assert (tracer.snap.unitmode == 'code') and (cell.snap.unitmode == 'code'), "sync_tracer is only available in code unit."
    tid, cid = match_tracer(tracer, cell, **kwargs)
    tracer[tid] = utool.set_vector(tracer, cell[cid]['vel'], prefix='v', copy=copy)
    if (copy):
        return tracer


def match_part_to_cell(part, cell, n_search=16):
    assert (part.snap.unitmode == 'code') and (cell.snap.unitmode == 'code'), "match_part_to_cell is only available in code unit."
    tree = KDTree(cell['pos'])
    dists, idx_cell = tree.query(part['pos'], k=n_search, p=np.inf)

    star_pos = utool.expand_shape(part['pos'], [0, 2], 3)
    dists_cand = np.max(np.abs(cell[idx_cell]['pos'] - star_pos), axis=-1) / cell[idx_cell]['dx']

    min_idxs = np.argmin(dists_cand, axis=-1)
    min_dists = np.min(dists_cand, axis=-1)
    if (np.any(min_dists > 0.5)):
        print(min_dists)
        raise RuntimeError(
            "%d particles are not matched corretly. Try increasing n_search. If it doesn't work, it could mean your cell data is incomplete." % np.sum(
                min_dists > 0.5))

    idx_cell = idx_cell[(np.arange(part.size), min_idxs)]

    return idx_cell


def match_tracer(tracer, cell, min_dist_pc=1, use_cell_size=False):
    assert (tracer.snap.unitmode == 'code') and (cell.snap.unitmode == 'code'), "match_tracer is only available in code unit."
    # match MC gas tracer particles to cell
    timer.start("Matching %d tracers and %d cells..." % (tracer.size, cell.size), 1)
    tree = KDTree(tracer['pos'])
    dists, idx_tracer = tree.query(cell['pos'], p=1)

    if (use_cell_size):
        mask = dists < min_dist_pc * cell.snap.unit['pc']
    else:
        mask = dists < cell['dx']

    idx_cell = np.arange(cell.size)
    idx_cell = idx_cell[mask]
    idx_tracer = idx_tracer[mask]

    print("%d / %d tracers are matched to %d / %d cells"
          % (np.unique(idx_tracer).size, tracer.size, np.unique(idx_cell).size, cell.size))
    timer.record()
    return idx_tracer, idx_cell

def load_tracer(tracers, input_iouts:np.ndarray=None, target_fields=None, verbose=True, validate=False):
    header:np.ndarray = load(f"/storage5/TRACER/header.pkl")
    minid = header['minid']
    iout_table = header['nout']

    npart = len(tracers)
    if input_iouts is None:
        input_iouts = iout_table
    else:
        isin = np.isin(input_iouts, iout_table)
        if verbose:
            if len(isin) != len(input_iouts):
                print(f" > {input_iouts[~isin]} are not found in the header.")
        input_iouts = input_iouts[isin]
        
    lenout = len(input_iouts)
    if target_fields is None:
        target_fields = ['x','y','z','cpu','family']
    names = [('x','f8'), ('y','f8'), ('z','f8'), ('cpu','i2'), ('family','i1')]
    names = [it for it in names if it[0] in target_fields]
    dtype = names + [('id','i4'), ('iout','i4')]
    itemsize = np.dtype(dtype).itemsize # Byte
    if verbose: print(f" > {npart} tracers & {lenout} outputs")
    if verbose: print(f" > Array size: {npart*lenout*itemsize/1024/1024/1024:.2f} GB")
    newarr = np.empty(npart*lenout, dtype=dtype)
    argsort = np.argsort(tracers['id'])
    tracers = tracers[argsort]
    newarr['id'] = np.repeat(tracers['id'], lenout)
    newarr['iout'] = np.tile(input_iouts, npart)
    if verbose: print(f" > Result dtype: {newarr.dtype}")
    

    Nrow = 100000
    prefixs = (tracers['id']-minid)//Nrow
    ufixs, counts = np.unique(prefixs, return_counts=True)
    if verbose: print(f"Check {len(ufixs)} file bricks...")


    chunks = np.unique(input_iouts//100)
    ccursor = 0
    for ic, chunk in enumerate(chunks):
        dirname1 = f"/storage5/TRACER/{100*chunk:03d}"
        couts = input_iouts[(input_iouts >= 100*chunk)&(input_iouts < 100*(chunk+1))]
        irows = iout_table; irows = irows[irows >= 100*chunk]; irows = np.where(np.isin(irows, couts))[0]
        if verbose: print(f"Time-chunk {ic+1}: {couts[0]}({irows[0]}th) - {couts[-1]}({irows[-1]}th)")

        icursor = 0
        jcursor = 0
        for ufix, count in tqdm(zip(ufixs, counts), total=len(ufixs)):
            ipart = tracers[icursor : icursor+count]
            whichcols = (ipart['id']-minid)%Nrow

            for name, dtype in names:
                fname = f"{dirname1}/tracer_{name}_{ufix:04d}.dat"; bsize = int(dtype[-1])
                with open(fname, 'rb') as f:
                    leng = int.from_bytes(f.read(4), byteorder='little')
                    oldrow = -1
                    for irow, cout in zip(irows, couts):
                        if (irow - oldrow)>1: f.seek(4 + irow*bsize*leng)
                        tmp = np.frombuffer(f.read(bsize*leng), dtype=dtype)
                        tmp = tmp[whichcols]
                        if validate:
                            # ! If you don't believe this function: set validate=True
                            assert np.array_equal(ipart['id'], newarr['id'][ccursor+jcursor : ccursor+jcursor + count*lenout : lenout])
                            assert np.all(newarr['iout'][ccursor+jcursor : ccursor+jcursor + count*lenout : lenout]==cout), (cout, newarr['iout'][ccursor+jcursor : ccursor+jcursor + count*lenout : lenout], ccursor+jcursor)
                        newarr[name][ccursor+jcursor : ccursor+jcursor + count*lenout : lenout] = tmp
                        jcursor += 1
                        oldrow = irow
                jcursor -= len(couts)
            
            
            icursor += count
            jcursor += count*lenout
        ccursor += len(couts)
    return newarr


def _track_tracer(shape, shmname, dtype, ikey, path, target_iouts, ids, keys, argwhere, chunk, target_fields):
    exist = shared_memory.SharedMemory(name=shmname)
    datamem = np.ndarray(shape=shape, dtype=dtype, buffer=exist.buf)

    ipath = f"{path}/iout_{chunk:03d}"
    mask = keys==ikey
    indicies = np.arange(len(ids))[mask]
    irows = ids[mask]//1000
    for name in target_fields:
        arr = load(f"{ipath}/tracer_{name}_{ikey:03d}.pkl", msg=False, format='pkl')[irows]
        for jth in range(len(indicies)):
            datamem[indicies[jth]*len(target_iouts):(indicies[jth]+1)*len(target_iouts)][name] = arr[jth][argwhere]

def track_tracer(tracer, target_iouts=None, target_fields=['x','y','z','cpu','family'], nthread=1):
    warnings.warn("`track_tracer` is deprecated. Use `load_tracer` instead.", DeprecationWarning)
    snap = tracer.snap
    path = f"{snap.repo}/TRACER"
    header = load(f"{path}/header.pkl", msg=False, format='pkl')
    minid = header['minid']
    if(timer.verbose>=1):
        print(f"\n{len(tracer)} tracers are given")
        target_iouts = header['nout'] if target_iouts is None else np.atleast_1d(target_iouts)
        print(f"Find iouts: {target_iouts}\n")
    lengt = len(target_iouts)
    ids = tracer['id']-minid
    lengi = len(ids)
    keys = np.mod(ids,1000)

    nout = header['nout']
    where = np.where(np.isin(nout, target_iouts, assume_unique=True))[0]
    dtype = [('x','f8'), ('y','f8'), ('z','f8'), ('cpu','i2'), ('family','i2')]
    dtype = [(name, form) for name, form in dtype if name in target_fields] + [('id','i4'), ('iout', 'i4')]
    bsize = np.sum([int(form[-1]) for name, form in dtype]) # byte size
    if(timer.verbose>=1):
        print(f"Allocate array ({len(target_iouts)*len(ids)*bsize / 1024**3:.2f} GB)")
    data = np.empty( len(target_iouts) *len(ids), dtype=dtype)
    data['id'] = np.repeat(ids, len(target_iouts))
    data['iout'] = np.tile(target_iouts, len(ids))

    chunks = np.unique( (nout[where]//100 * 100).astype(int) )
    for chunk in chunks:
        ipath = f"{path}/iout_{chunk:03d}"
        print(f"Check snapshots of {chunk:03d}~{chunk+100:03d}")
        used_nout = nout[(nout >= chunk) & (nout < (chunk+100))]
        argwhere = np.where(np.isin(used_nout, target_iouts, assume_unique=True))[0]
        print(f" > Snap Num.{used_nout[argwhere]}")
        if(nthread==1):
            for ikey in tqdm(range(1000), desc=f"Reading tracer bricks"):
                if not ikey in keys: continue
                mask = keys==ikey
                indicies = np.arange(lengi)[mask]
                irows = ids[mask]//1000
                for name in target_fields:
                    arr = load(f"{ipath}/tracer_{name}_{ikey:03d}.pkl", msg=False, format='pkl')[irows]
                    for jth in range(len(indicies)):
                        data[indicies[jth]*lengt:(indicies[jth]+1)*lengt][name] = arr[jth][argwhere]
        else:
            shmname = 'tracermap'
            snap.tracer_mem = shared_memory.SharedMemory(name=snap.make_shm_name(shmname), create=True, size=data.nbytes)
            snap.memory.append(snap.tracer_mem)
            data_shared = np.ndarray(data.shape, dtype=dtype, buffer=snap.tracer_mem.buf)
            ikeys = np.unique(keys)

            if(timer.verbose>=1):
                pbar = tqdm(total=len(ikeys), desc=f"Reading tracer bricks")
                def update(*a): pbar.update()
            else:
                update = None

            signal.signal(signal.SIGTERM, signal.SIG_DFL)
            with Pool(processes=nthread) as pool:
                async_result = [pool.apply_async(
                    _track_tracer, (data_shared.shape, snap.tracer_mem.name, dtype, ikey, path, target_iouts, ids, keys, argwhere, chunk, target_fields), callback=update
                    ) for ikey in ikeys]
                iterobj = async_result
                for r in iterobj: r.get()
            signal.signal(signal.SIGTERM, snap.terminate)
            for name in target_fields:
                data[name] = data_shared[name]
            snap.tracer_mem.close()
            snap.tracer_mem.unlink()
    return data

def cpumap_tracer(tracer, target_iouts=None, extend=False, nthread=4):
    warnings.warn("`cpumap_tracer` is deprecated. Use `load_tracer` instead.", DeprecationWarning)
    snap = tracer.snap
    path = f"{snap.repo}/TRACER/old"
    header = load(f"{path}/header.pkl", msg=False, format='pkl')
    minid = header['minid']
    if(timer.verbose>=1):
        print(f"\n{len(tracer)} tracers are given")
        if(target_iouts is None):
            target_iouts = header['nout']
        else:
            target_iouts = np.atleast_1d(target_iouts)
        print(f"Find iouts: {target_iouts}\n")
    ids = tracer['id']-minid
    keys = np.mod(ids,1000)

    nout = header['nout']
    where = np.where(np.isin(nout, target_iouts, assume_unique=True))[0]

    if(timer.verbose>=1):
        print(f"Allocate array ({len(target_iouts)*len(ids)*16 / 1024**3:.2f}GB)")
    data = np.empty((len(target_iouts), len(ids)), dtype='int16')

    if(timer.verbose>=1):
        pbar = tqdm(total=1000, desc=f"Reading tracer bricks")
        def update(*a):
            pbar.update()
    else:
        update = None
    if(nthread==1):
        for ikey in range(1000):
            mask = keys==ikey
            fname = f"{path}/tracer_{ikey:03d}.pkl"
            tmp = load(fname, msg=False, format='pkl')
            indicies = np.arange(len(ids))[mask]
            iids = ids[mask]
            cpumap = tmp['cpumap'][iids//1000]
            for iout, iwhere in zip(target_iouts, where):
                ctmp = cpumap[:, iwhere]
                data[iwhere][indicies] = ctmp.astype('int16')
            if(update is not None):
                update()
    else:
        shmname = 'tracermap'
        snap.tracer_mem = shared_memory.SharedMemory(name=snap.make_shm_name(shmname), create=True, size=data.nbytes)
        snap.memory.append(snap.tracer_mem)
        data = np.ndarray(data.shape, dtype='int16', buffer=snap.tracer_mem.buf)

        signal.signal(signal.SIGTERM, signal.SIG_DFL)
        with Pool(processes=nthread) as pool:
            async_result = [pool.apply_async(_cpumap_tracer, (data.shape, snap.tracer_mem.name, ikey, path, target_iouts, ids, keys==ikey, where), callback=update) for ikey in range(1000)]
            # iterobj = tqdm(async_result, desc=f"Reading tracer bricks") if (timer.verbose >= 1) else async_result
            iterobj = async_result
            for r in iterobj:
                r.get()
        signal.signal(signal.SIGTERM, snap.terminate)

    if(extend):
        return data
    else:
        result = {}
        for i in range(len(target_iouts)):
            iout = target_iouts[i]
            result[iout] = np.unique(data[i])
        if(nthread>1):
            snap.tracer_mem.close()
            snap.tracer_mem.unlink()
        return result

def _cpumap_tracer(shape, address, ikey, path, target_iouts, ids, mask, where):
    exist = shared_memory.SharedMemory(name=address)
    datamem = np.ndarray(shape=shape, dtype='int16', buffer=exist.buf)

    fname = f"{path}/tracer_{ikey:03d}.pkl"
    tmp = load(fname, msg=False, format='pkl')
    indicies = np.arange(len(ids))[mask]
    iids = ids[mask]
    cpumap = tmp['cpumap'][iids//1000]
    for iout, iwhere in zip(target_iouts, where):
        ctmp = cpumap[:, iwhere]
        datamem[iwhere][indicies] = ctmp.astype('int16')

def time_series(repo, iouts, halo_table, mode='none', extent=None, unit=None):
    # returns multiple snapshots from repository and array of iouts
    snaps = []
    snap = None
    for halo, iout in zip(halo_table, iouts):
        snap = RamsesSnapshot(repo, iout, mode, snap=snap)
        if (extent is None):
            extent_now = halo['rvir'] * 2
        else:
            extent_now = extent * snap.unit[unit]
        box = get_box(get_vector(halo), extent_now)
        snap.box = box
        snaps.append(snap)
    return snaps


def get_cpulist(box_unit, binlvl, maxlvl, bound_key, ndim, n_divide, ncpu=None):
    # get list of cpu domains involved in selected box using hilbert key.
    # box_unit should be in unit (0, 1)^3
    # calculate volume
    volume = np.prod([box_unit[:, 1] - box_unit[:, 0]])
    
    # set level of bin to compute hilbery curve (larger is finer, slower)
    if (binlvl is None):
        binlvl = int(np.log2(1. / (volume + 1E-20)) / ndim) + n_divide
    # avoid too large binlvl
    if (binlvl > 64 // ndim):
        binlvl = 64 // ndim - 1

    # compute the indices of minimum bounding box of the current box in binlvl
    lower, upper = np.floor(box_unit[:, 0] * 2 ** binlvl).astype(int), np.ceil(box_unit[:, 1] * 2 ** binlvl).astype(int)
    bbox = np.stack([lower, upper], axis=-1)

    # do cartesian product to list all bins within the bounding box 
    bin_list = utool.cartesian(
        np.arange(bbox[0, 0], bbox[0, 1]),
        np.arange(bbox[1, 0], bbox[1, 1]),
        np.arange(bbox[2, 0], bbox[2, 1]))  # TODO: generalize this

    if (timer.verbose >= 2):
        print("Setting bin level as %d..." % binlvl)
        print("Input box:", box_unit)
        print("Bounding box:", bbox)
        ratio = np.prod([bbox[:, 1] / 2 ** binlvl - bbox[:, 0] / 2 ** binlvl]) / volume
        print("Volume ratio:", ratio)
        print("N. of Blocks:", bin_list.shape[0])

    # compute hilbert key of all bins
    keys = hilbert3d(*(bin_list.T), binlvl, bin_list.shape[0])
    keys = np.array(keys)
    key_range = np.stack([keys, keys + 1], axis=-1)
    key_range = key_range.astype('float128')

    # check all involved domains
    involved_cpu = np.zeros(ncpu, dtype='?')
    icpu_ranges = np.searchsorted(bound_key / 2. ** (ndim * (maxlvl - binlvl + 1)), key_range)
    icpu_ranges = np.unique(icpu_ranges, axis=0)
    for icpu_range in icpu_ranges:
        involved_cpu[np.arange(icpu_range[0], icpu_range[1] + 1, dtype=int)] = True
    involved_cpu = np.where(involved_cpu)[0] + 1

    if (timer.verbose >= 2):
        print("List of involved CPUs: ", involved_cpu)
    return involved_cpu


def get_hilbert_indices(box, bound_key, level_key, level_bin=None, n_divide=3, nseg=None):
    # get list of cpu domains involved in selected box using hilbert key.
    # box_unit should be in unit (0, 1)^3
    # calculate volume
    ndim = 3

    if nseg is None:
        nseg = len(bound_key) - 1
    
    # set level of bin to compute hilbery curve (larger is finer, slower)
    if (level_bin is None):
        volume = np.prod([box[:, 1] - box[:, 0]])
        if volume > 0:
            level_bin = int(np.log2(1. / volume) / ndim) + n_divide
        else:
            level_bin = level_key
    # avoid too large binlvl
    if (level_bin > 64 // ndim):
        level_bin = 64 // ndim - 1

    # compute the indices of minimum bounding box of the current box in binlvl
    box_bin = np.array(box) * 2 ** level_bin
    lower = np.floor(box_bin[:, 0]).astype(int)
    upper = np.ceil(box_bin[:, 1]).astype(int)
    bbox = np.stack([lower, upper], axis=-1)

    # do cartesian product to list all bins within the bounding box 
    bin_list = utool.cartesian(*[np.arange(bbox[i, 0], bbox[i, 1]) for i in range(ndim)])

    # compute hilbert key of all bins
    keys = hilbert3d(*(bin_list.T), level_bin, bin_list.shape[0])
    keys = np.array(keys)
    key_range = np.stack([*merge_segments(keys, keys + 1)], axis=-1)
    key_range = key_range.astype('float128')

    # check all involved domains
    involved_mask = np.zeros(nseg, dtype='?')
    icpu_ranges = np.searchsorted(bound_key // 2 ** (ndim * (level_key - level_bin)), key_range, side='left')
    icpu_ranges = np.unique(icpu_ranges, axis=0)
    for icpu_range in icpu_ranges:
        involved_mask[icpu_range[0]-1:icpu_range[1]] = True # this works, why?
    involved_idx = np.where(involved_mask)[0]

    return involved_idx


def ckey2idx(amr_keys, nocts, levelmin, ndim=3):
    idx = 0
    poss = []
    lvls = []
    for noct, leveladd in zip(nocts, np.arange(0, nocts.size)):
        ckey = amr_keys[idx: idx + noct]
        idx += noct
        ckey = np.repeat(ckey[:, :, np.newaxis], 2 ** ndim, axis=-1)
        suboct_ind = np.arange(2 ** ndim)
        nstride = 2 ** np.arange(0, ndim)

        suboct_ind, nstride = np.meshgrid(suboct_ind, nstride)

        cart_key = 2 * ckey + np.mod(suboct_ind // nstride, 2) + 0.5
        level = levelmin + leveladd
        poss.append(cart_key / 2 ** level)
        lvls.append(np.full(noct, level))
    poss = np.concatenate(poss)
    # poss = np.mod(poss-0.5, 1)
    lvls = np.concatenate(lvls)
    return poss, lvls


def domain_slice(array, cpulist, bound, cpulist_all=None, target_fields=None, 
                 dev=False, nthread=1, snap=None, hdf_path=None, hdf_group=None):
    if cpulist_all is None:
        cpulist_all = np.arange(bound.size-1)
    # array should already been aligned with bound
    idxs = np.where(np.isin(cpulist_all, cpulist, assume_unique=True))[0]
    
    merged_starts, merged_ends = merge_segments(idxs, idxs + 1)
    doms = np.stack([bound[merged_starts], bound[merged_ends]], axis=-1)
    segs = doms[:, 1] - doms[:, 0]

    if not dev:
        # if target_fields is not None, filter the fields
        if target_fields is None:
            new_dtype = array.dtype
        else:
            new_dtype = [(name, array.dtype[name]) for name in target_fields]

        out = np.empty(np.sum(segs), dtype=new_dtype)  # same performance with np.concatenate
        now = 0
        for dom, seg in zip(doms, segs):
            if target_fields is not None:
                for name in target_fields:
                    out[now:now + seg][name] = array[dom[0]:dom[1]][name]
            else:
                out[now:now + seg] = array[dom[0]:dom[1]]
            now += seg

        return out
    else:
        # -----------------------------------
        # SY Update: Single-threaded, but improved domain slicing
        if (nthread==1)or(hdf_path is None):
            if target_fields is None:
                # -----------------------------------
                # SY Update: No need to domain slice if this case
                if len(segs)==1:
                    if segs[0] == doms[0,1]:
                        return array[:]
                # -----------------------------------
                new_dtype = array.dtype
            else:
                new_dtype = [(name, array.dtype[name]) for name in target_fields]

            out = np.empty(np.sum(segs), dtype=new_dtype)  # same performance with np.concatenate
            # -----------------------------------
            # SY Update: Add progress bar
            def update(*a): pass
            if (timer.verbose >= 1) and (len(segs) > 4):
                pbar = tqdm(total=len(segs), desc=f"Domain slicing")
                def update(*a): pbar.update(1)
            # -----------------------------------
            now = 0
            for dom, seg in zip(doms, segs):
                # -----------------------------------
                # SY Update: Convert h5py.Dataset to ndarray (more efficient)
                iarr = array[dom[0]:dom[1]]
                if target_fields is not None:
                    for name in target_fields:
                        out[now:now + seg][name] = iarr[name]
                else:
                    out[now:now + seg] = iarr
                # -----------------------------------
                now += seg
                update()
        # -----------------------------------
        # SY Update: Multi-threaded domain slicing
        else:
            # -----------------------------------
            # SY Update: `array` is not input, but read from hdf5 file
            with h5py.File(hdf_path, 'r') as hdf:
                grp = hdf[hdf_group]
                array = grp['data']
                if target_fields is None:
                    if len(segs)==1:
                        if segs[0] == doms[0,1]:
                            return array[:]
                    new_dtype = np.dtype(array.dtype)
                else:
                    new_dtype = np.dtype([(name, array.dtype[name]) for name in target_fields])
            # -----------------------------------

            out = np.empty(np.sum(segs), dtype=new_dtype)  # same performance with np.concatenate
            # -----------------------------------
            # SY Update: alert for atexit and signal handling
            if (not snap.alert):
                atexit.register(snap.flush, msg=True, parent='[Auto]')
                signal.signal(signal.SIGINT, snap.terminate)
                signal.signal(signal.SIGPIPE, snap.terminate)
                snap.alert = True
            # -----------------------------------
            # SY Update: Create shared memory for output
            if hdf_group in ['leaf', 'branch']:
                shmname = snap.make_shm_name('cell')
                snap.cell_mem = shared_memory.SharedMemory(name=shmname, create=True, size=out.nbytes)
                snap.memory.append(snap.cell_mem)
                out = np.ndarray(out.shape, dtype=np.dtype(new_dtype), buffer=snap.cell_mem.buf)
            else:
                shmname = snap.make_shm_name('part')
                snap.part_mem = shared_memory.SharedMemory(name=shmname,create=True, size=out.nbytes)
                snap.memory.append(snap.part_mem)
                out = np.ndarray(out.shape, dtype=np.dtype(new_dtype), buffer=snap.part_mem.buf)
            nthread = min(nthread, len(segs))  # avoid too many threads for small segments

            pbar = tqdm(total=len(segs), desc=f"Domain slicing [{nthread} threads]")
            cursors = np.cumsum(segs)
            cursors = np.insert(cursors, 0, 0)
            def update(*a): pbar.update(1)
            signal.signal(signal.SIGTERM, signal.SIG_DFL)
            with Pool(processes=nthread) as pool:
                async_result = [pool.apply_async(
                    _domain_slice_worker, (out.shape, new_dtype, shmname, cursors[i], hdf_path, hdf_group, dom, seg, target_fields), callback=update
                ) for i, (dom, seg) in enumerate(zip(doms, segs))]
                iterobj = async_result
                for r in iterobj:
                    r.get()
            signal.signal(signal.SIGTERM, snap.terminate)
            # -----------------------------------

        return out

# -----------------------------------
# SY Update: Worker function for multi-threaded domain slicing
def _domain_slice_worker(shape, dtype, address, cursor, hdf_path, hdf_group, dom, seg, target_fields):
    exist = shared_memory.SharedMemory(name=address)
    out = np.ndarray(shape=shape, dtype=dtype, buffer=exist.buf)
    pointer = out[cursor:cursor + seg].view()
    with h5py.File(hdf_path, 'r') as hdf:
        grp = hdf[hdf_group]
        array = grp['data']
        iarr = array[dom[0]:dom[1]]
        if target_fields is not None:
            for name in target_fields:
                pointer[name] = iarr[name]
        else:
            pointer[:] = iarr
    exist.close()
# -----------------------------------

def merge_segments(starts, ends):
    if starts.size == 0:
        return starts, ends
    discontinuity = np.where(starts[1:] != ends[:-1])[0] + 1
    merged_starts = np.concatenate(([starts[0]], starts[discontinuity]))
    merged_ends = np.concatenate((ends[discontinuity - 1], [ends[-1]]))
    return merged_starts, merged_ends


def bulk_sort(array):
    # Sorts the array cpu-wise, not used for now
    cpumap = array['cpu']
    idxs = compute_boundary(cpumap)
    counts = np.diff(idxs)
    idxs = idxs[:-1]
    cpulist = cpumap[idxs]

    key = np.argsort(cpulist)
    cpulist = cpulist[key]
    idxs = idxs[key]
    counts = counts[key]

    new = np.empty(array.size, dtype=array.dtype)
    now = 0
    bound_new = [0]
    for icpu, idx, count in zip(cpulist, idxs, counts):
        new[now:now + count] = array[idx:idx + count]
        now += count
        bound_new.append(now)

    return new, np.array(bound_new)


def compute_boundary(cpumap, cpulist):
    bound = np.searchsorted(cpumap, cpulist)
    return np.concatenate([bound, [cpumap.size]])


class GraficLevel(object):
    # an object to read grafic ic file of specific level
    def __init__(self, level_repo, level=None, read_pos=True):
        self.repo = level_repo
        self.read_pos = read_pos
        if (level is None):
            self.level = int(level_repo[-3:])
        else:
            self.level = level
        self.read_header('ic_deltab')
        self.set_coo()

    def read_ic(self):
        vel = []
        if (self.read_pos):
            pos = []
        else:
            self.pos = None
        self.rho = self.read_file(join(self.repo, 'ic_deltab'))
        if (exists(join(self.repo, 'ic_refmap'))):
            self.ref = self.read_file(join(self.repo, 'ic_refmap'))
        else:
            self.ref = None
        for dim in ['x', 'y', 'z']:
            vel_dim = self.read_file(join(self.repo, 'ic_velc%s' % dim))
            vel.append(vel_dim)
            if (self.read_pos):
                pos_dim = self.read_file(join(self.repo, 'ic_posc%s' % dim))
                pos.append(pos_dim)

        self.pvar = []
        for idx in self.pvar_idxs:
            self.pvar.append(self.read_file(join(self.repo, 'ic_pvar_%05d' % idx)))

        self.vel = np.stack(vel, axis=-1)
        if (self.read_pos):
            self.pos = np.stack(pos, axis=-1)

    def get_table(self):
        table_dtype = [('coo', 'f4', 3), ('vel', 'f4', 3), ('pos', 'f4', 3), ('rho', 'f4'), ('ref', 'f4')]
        table_dtype += [('pvar%03d' % idx, 'f4') for idx in self.pvar_idxs]
        table = np.zeros(self.rho.size, dtype=table_dtype)
        coo = []
        vel = []
        if (self.read_pos):
            pos = []
        for idim in [0, 1, 2]:
            coo.append(self.coo[:, :, :, idim].flatten())
            vel.append(self.vel[:, :, :, idim].flatten())
            if (self.read_pos):
                pos.append(self.pos[:, :, :, idim].flatten())
        coo = np.stack(coo, axis=-1)
        table['coo'] = coo

        vel = np.stack(vel, axis=-1)
        table['vel'] = vel

        if (self.read_pos):
            pos = np.stack(pos, axis=-1)
            table['pos'] = pos

        table['rho'] = self.rho.flatten()
        if (self.ref is not None):
            table['ref'] = self.ref.flatten()
        for (idx, pvar_idx) in zip(np.arange(len(self.pvar)), self.pvar_idxs):
            table['pvar%03d' % pvar_idx] = self.pvar[idx].flatten()
        return table

    def read_header(self, fname):
        ff = FortranFile(join(self.repo, fname))
        self.header = ff.read_record(grafic_header_dtype)

        pvar_fnames = glob.glob(join(self.repo, 'ic_pvar_' + '[0-9]' * 5))
        self.pvar_idxs = [int(pvar_fname[-5:]) for pvar_fname in pvar_fnames]

    def set_coo(self):
        nx, ny, nz = self.header['nx'], self.header['ny'], self.header['nz']
        dx = 0.5 ** self.level
        off_arr = np.array([self.header['%soff' % dim][0] for dim in ['y', 'x', 'z']])
        idxarr = np.stack(np.meshgrid(np.arange(ny) + 0.5, np.arange(nx) + 0.5, np.arange(nz) + 0.5), axis=-1)
        self.coo = ((idxarr + off_arr / self.header['dx']) * dx)[:, :, :, [1, 0, 2]]

    def read_file(self, fname):
        # reads grafic2 file format
        ff = FortranFile(join(self.repo, fname))
        header = ff.read_record(grafic_header_dtype)

        nx = int(header['nx'])
        ny = int(header['ny'])
        nz = int(header['nz'])
        data = np.zeros((nx, ny, nz), dtype='f4')

        for i in range(nz):
            data[:, :, i] = ff.read_record('f4').reshape(nx, ny, order='F')
        ff.close()
        return data

    def __getitem__(self, key):
        return self.header[key]


class GraficIC(object):
    # an object to manage multi-level grafic IC
    def __init__(self, repo=None, level_repos=None, levels=None, read_pos=True):
        self.repo = repo
        self.ic = []
        if (level_repos is None and repo is not None):
            level_repos = glob.glob(join(self.repo, 'level_' + '[0-9]' * 3))
        if (levels is None):
            levels = [int(level_repo[-3:]) for level_repo in level_repos]
        self.levels = levels
        for level, level_repo in zip(self.levels, level_repos):
            ic = GraficLevel(level_repo, level, read_pos=read_pos)
            self.ic.append(ic)

    def read_ic(self):
        for ic in self.ic:
            ic.read_ic()

    def get_table(self):
        tables = []
        for ic, level in zip(self.ic, self.levels):
            table = ic.get_table()
            table = append_fields(table, 'level', np.full(table.size, level), usemask=False)
            tables.append(table)
        return np.concatenate(tables)

    def __getitem__(self, key):
        return self.ic[key]


class Region():
    def evaluate(self, data):
        if (isinstance(data, np.ndarrray) and data.shape[-1] == 3):
            return self.isin(data)
        elif (isinstance(data, Table)):
            return self.isin(data['pos'])

    def isin(self, points):
        pass

    def get_bounding_box(self):
        pass

    __call__ = evaluate


class BoxRegion(Region):
    def __init__(self, box):
        self.box = box

    def set_center(self, center, extent=None):
        center = np.array(center)
        if (extent is None):
            extent = self.get_extent()
        elif (not np.isscalar(extent)):
            extent = np.array(extent)
        self.box = np.stack([center - extent / 2, center + extent / 2], axis=-1)

    def get_extent(self):
        return self.box[:, 1] - self.box[:, 0]

    def get_center(self):
        return np.mean(self.box, axis=-1)

    def get_bounding_box(self):
        return self

    def isin(self, points, size=0):
        box = self.box
        mask = np.all((box[:, 0] <= points + size / 2) & (points - size / 2 <= box[:, 1]), axis=-1)
        return mask


class SphereRegion(Region):
    def __init__(self, center, radius):
        self.center = center
        self.radius = radius

    def get_bounding_box(self):
        box = BoxRegion(None)
        box.set_center(self.center, self.radius * 2)
        return box

    def isin(self, points, size=0):
        center = self.center
        radius = self.radius
        return rss(points - center) <= radius - size


def part_density(part, reso, mode='m'):
    snap = part.snap
    if (not isinstance(reso, Iterable)):
        reso = np.repeat(reso, 3)
    mhist = np.histogramdd(part['pos'], weights=part['m'], bins=reso, range=snap.box)[0]
    vol = np.prod((snap.box[:, 1] - snap.box[:, 0]) / reso)
    if (mode == 'm'):
        hist = mhist / vol
    elif (mode == 'sig'):
        vel = part['vel']
        sig2 = np.zeros(shape=reso, dtype='f8')
        for idim in np.arange(0, 2):
            mom1 = np.histogramdd(part['pos'], weights=part['m'] * vel[:, idim], bins=reso, range=snap.box)[0]
            mom2 = np.histogramdd(part['pos'], weights=part['m'] * vel[:, idim] ** 2, bins=reso, range=snap.box)[0]
            sig2 += mom2 / mhist - (mom1 / mhist) ** 2
        hist = np.sqrt(sig2)
    return hist


def get_bytes_data(array):
    barr = array.view('b').reshape((array.size, array.itemsize))
    return barr


def fromndarrays(ndarrays, dtype):
    """
    convert list of ndarray to structured array with given dtype
    faster than np.rec.fromarrays
    only works for 2d arrays for now
    """
    descr = np.dtype(dtype)

    itemsize = 0
    nitem = None
    for nda in ndarrays:
        if (nitem is None):
            nitem = nda.shape[0]
        elif (nitem != nda.shape[0]):
            raise ValueError("Array shape does not match")
        itemsize += nda.shape[1] * nda.dtype.itemsize
    if (descr.itemsize != itemsize):
        raise ValueError(f"Sum of itemsize ({itemsize}) does not match with desired dtype ({descr.itemsize})")

    array = np.empty(nitem, descr)
    barr = get_bytes_data(array)
    col = 0
    for nda in ndarrays:
        bnda = nda.view('b')
        barr[:, col:col + bnda.shape[1]] = bnda
        col += bnda.shape[1]
    return array


def quad_to_f16(by):
    # receives byte array with format of IEEE 754 quadruple float and converts to numpy.float128 array
    # because quadruple float is not supported in numpy
    # source: https://stackoverflow.com/questions/52568037/reading-16-byte-fortran-floats-into-python-from-a-file
    out = []
    asint = []
    for raw in np.reshape(by, (-1, 16)):
        asint.append(int.from_bytes(raw, byteorder='little'))
    asint = np.array(asint)
    sign = (np.float128(-1.0)) ** np.float128(asint >> 127)
    exponent = ((asint >> 112) & 0x7FFF) - 16383
    significand = np.float128((asint & ((1 << 112) - 1)) | (1 << 112))
    return sign * significand * 2.0 ** np.float128(exponent - 112)

def parse_namelist(filename):
    config = configparser.ConfigParser(allow_no_value=True)
    with open(filename, 'r') as file:
        lines = []
        for line in file:
            # Replace "&groupname" with "[groupname]"
            if line.strip().startswith("&"):
                line = "[" + line.strip()[1:] + "]\n"
            # Skip the "/" end group notation
            elif line.strip() == "/":
                continue
            lines.append(line)
        
        # Parse the adapted config
        config.read_string("".join(lines))
    
    # Convert config to dictionary format
    namelist_data = {s: dict(config.items(s)) for s in config.sections()}
    return namelist_data

def str_to_tuple(input_data):
    return tuple(map(int, input_data.split(',')))<|MERGE_RESOLUTION|>--- conflicted
+++ resolved
@@ -2241,11 +2241,7 @@
         self.cpu = np.concatenate(amr_cpus)
 
     def get_cell(self, box=None, target_fields=None, domain_slicing=True, exact_box=True, cpulist=None, read_grav=False,
-<<<<<<< HEAD
-                 ripses=False, python=True, nthread=8, use_cache=False, hdf=None, read_branch=False, dev=False):
-=======
-                 ripses=False, python=True, nthread=8, use_cache=False, hdf=False, read_branch=False, dev=False, htype='lzf'):
->>>>>>> 813cc796
+                 ripses=False, python=True, nthread=8, use_cache=False, hdf=None, read_branch=False, dev=False, htype='lzf'):
         if (box is not None):
             # if box is not specified, use self.box by default
             self.box = box
@@ -2328,11 +2324,7 @@
         self.cell['z'] *= boxlen/(l2-l1)
 
     def get_part(self, box=None, target_fields=None, domain_slicing=True, exact_box=True, cpulist=None, pname=None,
-<<<<<<< HEAD
-                 python=True, nthread=8, use_cache=False, hdf=None, dev=False):
-=======
                  python=True, nthread=8, use_cache=False, hdf=False, dev=False, htype='lzf'):
->>>>>>> 813cc796
         if (box is not None):
             # if box is not specified, use self.box by default
             self.box = box
