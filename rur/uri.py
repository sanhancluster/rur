
from os.path import join, exists
from parse import parse
from numpy.core.records import fromarrays as fromarrays

from scipy.integrate import cumtrapz

from rur.fortranfile import FortranFile
from rur.hilbert3d import hilbert3d
from rur.readr import readr
from rur.config import *
from rur import utool
import numpy as np
import warnings
import glob


def write_zoomparts_music(part_ini, cropped, filepath, reduce=None):
    """
    writes position table of particles in MUSIC format.
    """
    cropped_ini = part_ini[np.isin(part_ini['id'], cropped['id'], True)]
    if reduce is not None:
        cropped_ini = np.random.choice(cropped_ini, cropped_ini.size//reduce, replace=False)
    np.savetxt(filepath, get_vector(cropped_ini))
    return cropped_ini

def write_parts_rockstar(part, snap, filepath):
    """
    writes particle data in ASCII format that can be read by Rockstar
    """
    timer.start('Writing %d particles in %s... ' % (part.size, filepath), 1)

    pos = get_vector(part) * snap.params['boxsize']
    vel = get_vector(part, 'v') * snap.get_unit('v', 'km/s')
    table = fromarrays([*pos.T, *vel.T, part['id']], formats=['f8', 'f8', 'f8', 'f8', 'f8', 'f8', 'i4'])
    np.savetxt(filepath, table, fmt=('%.16e',)*6 + ('%d',))

    timer.record()

def write_snaps_rockstar(repo, start, end, mode='none', path_in_repo='snapshots', ncpu=48, min_halo_particles=100):
    path = join(repo, 'rst')
    dm_flist = []
    star_flist = []
    for iout in np.arange(start, end):
        snap = RamsesSnapshot(repo, iout, mode, path_in_repo=path_in_repo)
        part = snap.get_part()

        filepath = join(path, 'dm_%05d.dat' % iout)
        write_parts_rockstar(part['dm'], snap, filepath)
        dm_flist.append(filepath)

        if(snap.params['star']):
            filepath = join(path, 'star_%05d.dat' % iout)
            write_parts_rockstar(part['star'], snap, filepath)
            star_flist.append(filepath)

    with open(join(path, 'dmlist.dat'), 'w') as opened:
        for fname in dm_flist:
            opened.write(fname+'\n')

    with open(join(path, 'dm.cfg')) as opened:
        opened.write('SNAPSHOT_NAMES = %s\n' % join(path, 'dmlist.dat'))
        opened.write('NUM_WRITERS = %d\n' % ncpu)
        opened.write('FILE_FORMAT = ASCII\n')

        opened.write('BOX_SIZE = %.3f\n' % snap.params['boxsize'])
        opened.write('PARTICLE_MASS = %.3f\n' % np.min(snap.part['m']) * snap.get_unit('m', 'Msun') * snap.params['h'])
        opened.write('h0 = %.4f\n' % snap.params['h'])
        opened.write('Ol = %.4f\n' % snap.params['omega_l'])
        opened.write('Om = %.4f\n' % snap.params['omega_m'])

        opened.write('MIN_HALO_PARTICLES = %d\n' % min_halo_particles)

    if (snap.params['star']):

        with open(join(path, 'starlist.dat'), 'w') as opened:
            for fname in star_flist:
                opened.write(fname+'\n')

        with open(join(path, 'star.cfg')) as opened:
            opened.write('SNAPSHOT_NAMES = %s\n' % join(path, 'starlist.dat'))
            opened.write('NUM_WRITERS = %d\n' % ncpu)
            opened.write('FILE_FORMAT = ASCII\n')

            opened.write('BOX_SIZE = %.3f\n' % snap.params['boxsize'])
            opened.write('PARTICLE_MASS = %.3f\n' % np.min(snap.part['m']) * snap.get_unit('m', 'Msun') * snap.params['h'])
            opened.write('h0 = %.4f\n' % snap.params['h'])
            opened.write('Ol = %.4f\n' % snap.params['omega_l'])
            opened.write('Om = %.4f\n' % snap.params['omega_m'])

            opened.write('MIN_HALO_PARTICLES = %d\n' % min_halo_particles)

def cut_spherical(table, center, radius, prefix='', ndim=3, inverse=False):
    distances = rss(center - get_vector(table, prefix, ndim))
    if(inverse):
        mask = distances > radius
    else:
        mask = distances <= radius
    return table[mask]

def cut_halo(table, halo, radius=1, use_halo_radius=True, inverse=False, radius_name='rvir'):
    center = get_vector(halo)
    if(use_halo_radius):
        radius = halo[radius_name] * radius
    else:
        radius = radius
    return cut_spherical(table, center, radius, inverse=inverse)

def classify_part(part, pname):
    # classity particles, if familty is given, use it.
    # if there is no field 'family', use id, mass and epoch instead.
    timer.start('Classifying %d particles... ' % part.size, 2)
    names = part.dtype.names
    if('family' in names):
        # Do a family-based classification
        mask = np.isin(part['family'], part_family[pname])

    elif('epoch' in names):
        # Do a parameter-based classification
        if(pname == 'dm'):
            mask = (part['epoch'] == 0) & (part['id'] > 0)
        elif(pname == 'star'):
            mask = ((part['epoch'] < 0) & (part['id'] > 0))\
                   | ((part['epoch'] != 0) & (part['id'] < 0))
        elif(pname == 'sink' or pname == 'cloud'):
            mask = (part['id'] < 0) & (part['m'] > 0) & (part['epoch'] == 0)
        elif(pname == 'tracer'):
            mask = (part['id'] < 0) & (part['m'] == 0)
        else:
            mask = False
    elif('id' in names):
        # DM-only simulation
        if(pname == 'dm'):
            mask =  part['id'] > 0
        elif(pname == 'tracer'):
            mask = (part['id'] < 0) & (part['m'] == 0)
        else:
            mask = False
    else:
        # No particle classification is possible
        raise ValueError('Particle data structure not classifiable.')
    output = part[mask]

    timer.record()
    return output

def find_smbh(part, verbose=None):
    # Find SMBHs by merging sink (cloud) particles
    if(verbose is not None):
        timer.verbose = verbose
    timer.start('Searching for SMBHs...', 1)
    sink = classify_part(part, 'cloud')
    names = part.dtype.names
    ids = np.unique(sink['id'])

    smbh = []
    for id in ids:
        smbh_cloud = sink[sink['id'] == id]
        row = ()
        for name in names:
            if (name == 'm'):
                val = np.sum(smbh_cloud[name])
            elif (name == 'family'):
                val = 4
            elif (name == 'tag'):
                val = 0
            else:
                val = np.average(smbh_cloud[name])
            row += (val,)
        smbh.append(row)
    smbh = np.array(smbh, dtype=part.dtype)
    timer.record()
    if(timer.verbose >=1):
        print('Found %d SMBHs.' % smbh.size)
    return smbh

def box_mask(coo, box, size=None, exclusive=False):
    # masking coordinates based on the box
    if size is not None:
        size = expand_shape(size, [0], 2)
    else:
        size = 0
    if(exclusive):
        size *= -1

    box_mask = np.all((box[:, 0] <= coo+size/2) & (coo-size/2 <= box[:, 1]), axis=-1)
    return box_mask

def interpolate_part(part1, part2, name, fraction=0.5):
    id1 = part1['id']
    id2 = part2['id']

    id1 = np.abs(id1)
    id2 = np.abs(id2)

    part_size = np.maximum(np.max(id1), np.max(id2))+1

    val1 = part1[name]
    val2 = part2[name]

    if(name == 'pos' or name == 'vel'):
        pool = np.zeros((part_size, 3), dtype='f8')
    else:
        pool = np.zeros(part_size, dtype=val1.dtype)

    mask1 = np.zeros(part_size, dtype='?')
    mask2 = np.zeros(part_size, dtype='?')

    mask1[id1] = True
    mask2[id2] = True

    active_mask = mask1 & mask2

    pool[id1] += val1 * (1. - fraction)
    pool[id2] += val2 * fraction
    val = pool[active_mask]

    if(timer.verbose>=2):
        print("Particle interpolation - part1[%d], part2[%d], result[%d]" % (id1.size, id2.size, np.sum(active_mask)))

    return val

def time_series(repo, iouts, halo_table, mode='none', extent=None, unit=None):
    # returns multiple snapshots from repository and array of iouts
    snaps = []
    snap = None
    for halo, iout in zip(halo_table, iouts):
        snap = RamsesSnapshot(repo, iout, mode, snap=snap)
        if(extent is None):
            extent_now = halo['rvir']*2
        else:
            extent_now = extent * snap.unit[unit]
        box = get_box(get_vector(halo), extent_now)
        snap.box = box
        snaps.append(snap)
    return snaps

def get_cpulist(box, binlvl, maxlvl, bound_key, ndim, n_divide):
    # get list of cpus involved in selected box.
    volume = np.prod([box[:, 1] - box[:, 0]])
    if (binlvl is None):
        binlvl = int(np.log2(1. / (volume + 1E-20)) / ndim) + n_divide
    if (binlvl > 64 // ndim):
        binlvl = 64 // ndim - 1
    lower, upper = np.floor(box[:, 0] * 2 ** binlvl).astype(int), np.ceil(box[:, 1] * 2 ** binlvl).astype(int)
    bbox = np.stack([lower, upper], axis=-1)

    bin_list = cartesian(
        np.arange(bbox[0, 0], bbox[0, 1]),
        np.arange(bbox[1, 0], bbox[1, 1]),
        np.arange(bbox[2, 0], bbox[2, 1]))  # TODO: generalize this

    if (timer.verbose >= 2):
        print("Setting bin level as %d..." % binlvl)
        print("Input box:", box)
        print("Bounding box:", bbox)
        ratio = np.prod([bbox[:, 1] / 2 ** binlvl - bbox[:, 0] / 2 ** binlvl]) / volume
        print("Volume ratio:", ratio)
        print("N. of Blocks:", bin_list.shape[0])

    keys = hilbert3d(*(bin_list.T), binlvl, bin_list.shape[0])
    keys = np.array(keys)
    key_range = np.stack([keys, keys + 1], axis=-1)
    key_range = key_range.astype('f8')

    involved_cpu = []
    for icpu_range, key in zip(
            np.searchsorted(bound_key / 2. ** (ndim * (maxlvl - binlvl + 1)), key_range),
            key_range):
        involved_cpu.append(np.arange(icpu_range[0], icpu_range[1] + 1))
    involved_cpu = np.unique(np.concatenate(involved_cpu)) + 1
    if (timer.verbose >= 2):
        print("List of involved CPUs: ", involved_cpu)
    return involved_cpu


class RamsesSnapshot(object):
    """A handy object to store RAMSES AMR/Particle snapshot data.

    One RamsesSnapshot represents single snapshot of the simulation. Efficient reads from RAMSES binary are guaranteed
    by only touching necessary files.

    Parameters
    ----------
    repo : string
        Repository path, path to directory where RAMSES raw data is stored.
    iout : integer
        RAMSES output number
    mode : 'none', 'yzics', 'nh', 'gem', etc.
        RAMSES version. Define it in config.py if necessary
    box : numpy.array with shape (3, 2)
        Bounding box of region to open in the simulation, in code unit, should be within (0, 1)
    path_in_repo : string
        Path to actual snapshot directories in the repository path, path where 'output_XXXXX' is stored.
    full_path : string
        Overrides repo and path_in_repo, full path to directory where 'output_XXXXX' is stored.
    snap : RamsesSnapshot object
        Previously created snapshot object from same simulation (but different output number) saves time to compute
        cosmology.

    Attributes
    ----------
    part : RamsesSnapshot.Particle object
        Loaded particle table in the box
    cell : RamsesSnapshot.Cell object
        Loaded particle table in the box
    box : numpy.array with shape (3, 2)
        Current bounding box. Change this value if bounding box need to be changed.
    part_data : numpy.recarray
        Currently cached particle data, if data requested by get_part() have already read, retrieve from this instead.
    cell_data : numpy.recarray
        Currently cached cell data, if data requested by get_cell() have already read, retrieve from this instead.

    Examples
    ----------
    To read data from ramses raw binary data:

    >>> from rur.rur import uri
    >>> repo = "path/to/your/ramses/outputs"
    >>> snap = uri.RamsesSnapshot(repo, iout=1, path_in_repo='')
    >>> snap.box = np.array([[0, 1], [0, 1], [0, 1]])

    To read particle and cell data:

    >>> snap.get_part()
    >>> snap.get_cell()
    >>> print(snap.part.dtype)
dtype((numpy.record, [('x', '<f8'), ('y', '<f8'), ('z', '<f8'), ('vx', '<f8'), ('vy', '<f8'), ('vz', '<f8'), ('m', '<f8'), ('epoch', '<f8'), ('metal', '<f8'), ('id', '<i4'), ('level', 'u1'), ('cpu', '<i4')]))

    >>> print(snap.cell.dtype)
dtype((numpy.record, [('x', '<f8'), ('y', '<f8'), ('z', '<f8'), ('rho', '<f8'), ('vx', '<f8'), ('vy', '<f8'), ('vz', '<f8'), ('P', '<f8'), ('metal', '<f8'), ('zoom', '<f8'), ('level', '<i4'), ('cpu', '<i4')]))

    >>> snap.clear()

    """

    def __init__(self, repo, iout, mode='none', box=None, path_in_repo='snapshots', full_path=False, snap=None, longint=False):
        if(full_path):
            self.snap_path = repo
        else:
            self.repo = repo
            self.path_in_repo = path_in_repo
            self.snap_path = join(repo, path_in_repo)

        if(iout<0):
            output_names = glob.glob(join(self.snap_path, 'output_[0-9][0-9][0-9][0-9][0-9]'))
            iouts = [int(arr[-5:]) for arr in output_names]
            iouts = np.sort(iouts)
            iout = iouts[iout]
        self.iout = iout

        self.path = join(self.snap_path, output_format.format(snap=self))

        self.params = {}

        self.mode = mode
        self.info_path = join(self.path, info_format[mode].format(snap=self))
        self.data_path = join(self.path, data_format[mode].format(snap=self))

        self.part_data = None
        self.cell_data = None

        self.part = None
        self.cell = None

        self.longint = longint

        if(mode == 'ng'):
            self.classic_format = False
        else:
            self.classic_format = True

        self.read_params(snap)
        if(box is not None):
            self.box = np.array(box)
        else:
            self.box = default_box
        self.box_cell = None
        self.box_part = None



    def __getitem__(self, item):
        return self.params[item]

    def __getattr__(self, item):
        return self.__getitem__(item)

    def get_path(self, type='amr', icpu=1):
        return self.data_path.format(type=type, icpu=icpu)

    def set_cosmology(self, params=None, n=5000, snap=None):
        if(params is None):
            params = self.params

        if(snap is None):
            # Integrate manually because astropy cosmology calculation is too slow...
            aarr = np.linspace(0, 1, n)[1:] ** 2
            aarr_st = (aarr[:-1] + aarr[1:])/2
            duda = 1. / (aarr_st ** 3 * np.sqrt(params['omega_m'] * aarr_st ** -3 + params['omega_l']))
            dtda = 1. / (params['H0'] * km * Gyr / Mpc * aarr_st * np.sqrt(params['omega_m'] * aarr_st ** -3 + params['omega_l']))
            aarr = aarr[1:]

            uarr = cumtrapz(duda[::-1], aarr[::-1], initial=0)[::-1]
            tarr = cumtrapz(dtda, aarr, initial=0)
            self.cosmo_table = fromarrays([aarr, tarr, uarr], dtype=[('aexp', 'f8'), ('t', 'f8'), ('u', 'f8')])
        else:
            self.cosmo_table = snap.cosmo_table

        self.params['age'] = np.interp(params['aexp'], self.cosmo_table['aexp'], self.cosmo_table['t'])
        self.params['lookback_time'] = self.cosmo_table['t'][-1] - self.params['age']

        if(timer.verbose>=1):
            print('Age of the universe (now/z=0): %.3f / %.3f Gyr, z = %.5f' % (self.params['age'], self.cosmo_table['t'][-1], params['z']))

    def aexp_to_age(self, aexp):
        return np.interp(aexp, self.cosmo_table['aexp'], self.cosmo_table['t'])

    def age_to_aexp(self, age):
        return np.interp(age, self.cosmo_table['t'], self.cosmo_table['aexp'])

    def set_extra_fields(self, params=None):
        custom_extra_fields(self)

    def set_unit(self):
        custom_units(self)

    def set_box(self, center, extent, unit=None):
        # set center and extent of the current target bounding box of the simulation.
        # if unit is None, it is recognized as code unit
        if(unit is not None):
            extent = extent / self.unit[unit]
            center = center / self.unit[unit]
        self.box = get_box(center, extent)

    def epoch_to_age(self, epoch):
        table = self.cosmo_table
        ages = self.params['age'] - np.interp(epoch, table['u'], table['t'])
        return ages * self.unit['Gyr']

    def epoch_to_aexp(self, epoch):
        table = self.cosmo_table
        aexp = np.interp(epoch, table['u'], table['aexp'])
        return aexp

    def set_box_halo(self, halo, radius=1, use_halo_radius=True, radius_name='rvir'):
        if(isinstance(halo, np.ndarray)):
            warnings.warn("numpy.ndarray is passed instead of np.void in halo parameter. Assuming first row as input halo...", UserWarning)
            halo = halo[0]
        center = get_vector(halo)
        if(use_halo_radius):
            extent = halo[radius_name] * radius * 2
        else:
            extent = radius * 2
        self.set_box(center, extent)

    def read_params(self, snap):

        opened = open(self.info_path, mode='r')

        format1 = '{name:<12}={data:>11d}\n'
        format2 = '{name:<12}={data:>2.15e}\n'
        format3 = '{:14}{ordering:20}'
        format4 = '{domain:>8d} {ind_min:>2.15e} {ind_max:>2.15e}'

        params = {}
        for _ in range(6):
            parsed = parse(format1, opened.readline())
            params[parsed['name'].strip()] = parsed['data']

        opened.readline()

        for _ in range(11):
            parsed = parse(format2, opened.readline())
            params[parsed['name'].strip()] = parsed['data']

        # some cosmological calculations
        params['unit_m'] = params['unit_d'] * params['unit_l']**3
        params['h'] = params['H0']/100
        params['z'] = 1/params['aexp'] - 1
        params['boxsize'] = params['unit_l'] * params['h'] / Mpc / params['aexp']
        params['boxsize_physical'] = params['boxsize'] / (params['h']) * params['aexp']
        params['boxsize_comoving'] = params['boxsize'] / (params['h'])

        self.part_dtype = part_dtype[self.mode]
        self.hydro_names = hydro_names[self.mode]

        if(self.classic_format):
            opened.readline()
            params['ordering'] = parse(format3, opened.readline())['ordering'].strip()
            opened.readlines(2)
            if(params['ordering'] == 'hilbert'):
                bound_key = []
                for icpu in np.arange(1, params['ncpu']):
                    parsed = parse(format4, opened.readline())
                    bound_key.append(parsed['ind_max'])
                self.bound_key = np.array(bound_key)

            if(exists(self.get_path('part', 1))):
                self.params['star'] = self._read_nstar()>0
            else:
                self.params['star'] = False

            # check if star particle exists
            if(not self.params['star']):
                if(self.mode == 'nh'):
                    self.part_dtype = part_dtype['nh_dm_only']
                elif (self.mode == 'yzics'):
                    self.part_dtype = part_dtype['yzics_dm_only']
            if(self.longint):
                if(self.mode == 'iap' or self.mode == 'gem' or self.mode == 'fornax'):
                    self.part_dtype = part_dtype['gem_longint']
        else:
            self.params['star'] = True

        # initialize cpu list and boundaries
        self.cpulist_cell = np.array([], dtype='i4')
        self.cpulist_part = np.array([], dtype='i4')
        self.bound_cell = np.array([0], dtype='i4')
        self.bound_part = np.array([0], dtype='i4')
        self.params.update(params)

        self.set_cosmology(snap=snap)
        self.set_extra_fields()
        self.set_unit()

    def get_involved_cpu(self, box=None, binlvl=None, n_divide=5):
        # get the list of involved cpu domain for specific region.
        if(box is None):
            box = self.box
        if(self.classic_format and not box is None):
            box = np.array(box)
            maxlvl = self.params['levelmax']

            involved_cpu = get_cpulist(box, binlvl, maxlvl, self.bound_key, self.ndim, n_divide)
        else:
            involved_cpu = np.arange(self.params['ncpu']) + 1
        return involved_cpu


    def read_sink_table(self):
        if(self.mode=='nh'):
            table = np.genfromtxt(self.path+'/sink_%05d.csv' % self.iout, dtype=sink_table_format, delimiter=',')
        else:
            raise ValueError('This function works only for NH-version RAMSES')
        return table

    def read_part(self, target_fields=None, cpulist=None):
        """Reads particle data from current box.

        Parameters
        ----------
        target_fields: list of string
            target field name to read. If None is passed, read all fields.
        cpulist: list of integer
            target list of cpus, if specified, read selected cpus regardless of current box.
        Returns
        -------
        part : RamsesSnapshot.Particle object
            particle data, can be accessed as attributes also.

        """
        if(cpulist is None):
            cpulist = self.get_involved_cpu()
        if (self.part_data is not None):
            if(timer.verbose>=1): print('Searching for extra files...')
            cpulist = cpulist[np.isin(cpulist, self.cpulist_part, assume_unique=True, invert=True)]

        if (cpulist.size > 0):
            timer.start('Reading %d part files in %s... ' % (cpulist.size, self.path), 1)
            progress_bar = cpulist.size > progress_bar_limit and timer.verbose >= 1
            readr.read_part(self.snap_path, self.iout, cpulist, self.mode, progress_bar, self.longint)
            timer.record()

            if(self.longint):
                arr = [*readr.real_table.T, *readr.long_table.T, *readr.integer_table.T, *readr.byte_table.T]
            else:
                arr = [*readr.real_table.T, *readr.integer_table.T, *readr.byte_table.T]

            dtype = self.part_dtype

            if target_fields is not None:
                target_idx = np.where(np.isin(np.dtype(dtype).names, target_fields))[0]
                arr = [arr[idx] for idx in target_idx]
                dtype = [dtype[idx] for idx in target_idx]

            timer.start('Building table for %d particles... ' % readr.integer_table.shape[0], 1)
            part = fromarrays(arr, dtype=dtype)
            readr.close()

            bound = compute_boundary(part['cpu'], cpulist)
            if (self.part_data is None):
                self.part_data = part
            else:
                self.part_data = np.concatenate([self.part_data, part])

            self.bound_part = np.concatenate([self.bound_part[:-1], self.bound_part[-1] + bound])
            self.cpulist_part = np.concatenate([self.cpulist_part, cpulist])
            timer.record()

        else:
            if (timer.verbose >= 1):
                print('CPU list already satisfied.')

    def read_cell(self, target_fields=None, cpulist=None):
        """Reads amr data from current box.

        Parameters
        ----------
        target_fields: list of string
            target field name to read. If None is passed, read all fields.
        cpulist: list of integer
            target list of cpus, if specified, read selected cpus regardless of current box.
        Returns
        -------
        cell : RamsesSnapshot.Cell object
            amr data, can be accessed as attributes also.

        """
        if(cpulist is None):
            cpulist = self.get_involved_cpu()
        if(self.cell_data is not None):
            if(timer.verbose>=1):
                print('Searching for extra files...')
            cpulist = cpulist[np.isin(cpulist, self.cpulist_cell, assume_unique=True, invert=True)]

        if(cpulist.size > 0):
            timer.start('Reading %d AMR & hydro files in %s... ' % (cpulist.size, self.path), 1)

            progress_bar = cpulist.size > progress_bar_limit and timer.verbose >= 1
            readr.read_cell(self.snap_path, self.iout, cpulist, self.mode, progress_bar)
            self.params['nhvar'] = int(readr.nhvar)
            timer.record()

            formats = ['f8'] * self.params['ndim'] + ['f8'] * self.params['nhvar'] + ['i4'] * 2

            names = list(dim_keys[:self.params['ndim']]) + self.hydro_names + ['level', 'cpu']

            arr = [*readr.real_table.T, *readr.integer_table.T]

            if(len(arr) != len(names)):
                raise ValueError(
                    "Number of fields and size of the hydro array does not match\n"
                    "Consider changing the content of RamsesSnapshot.hydro_names")

            if target_fields is not None:
                target_idx = np.where(np.isin(names, target_fields))[0]
                arr = [arr[idx] for idx in target_idx]
                formats = [formats[idx] for idx in target_idx]
                names = [names[idx] for idx in target_idx]

            timer.start('Building table for %d cells... ' % (arr[0].size), 1)
            cell = fromarrays(arr, formats=formats, names=names)
            readr.close()

            bound = compute_boundary(cell['cpu'], cpulist)
            if (self.cell_data is None):
                self.cell_data = cell
            else:
                self.cell_data = np.concatenate([self.cell_data, cell])

            self.bound_cell = np.concatenate([self.bound_cell[:-1], self.bound_cell[-1] + bound])
            self.cpulist_cell = np.concatenate([self.cpulist_cell, cpulist])
            timer.record()

        else:
            if(timer.verbose>=1):
                print('CPU list already satisfied.')

    def read_sink_raw(self, icpu, path_in_repo=''):
        path = join(self.repo, path_in_repo)
        readr.read_sink(path, self.iout, icpu, self.levelmin, self.levelmax)
        arr = [*readr.integer_table.T, *readr.real_table.T]
        readr.close()
        return arr


    def read_sinkprop(self, path_in_repo='', icoarse=None, drag_part=True, raw_data=False):
        if(icoarse is None):
            icoarse = self.nstep_coarse-1
        path = join(self.repo, path_in_repo)
<<<<<<< HEAD
        check = join(path, sinkprop_format.format(icoarse=icoarse))
        if(not exists(check)):
            raise FileNotFoundError('Sinkprop file not found: %s' % check)
=======
>>>>>>> 148e9627
        readr.read_sinkprop(path, icoarse, drag_part, self.mode)
        arr = [*readr.integer_table.T, *readr.real_table.T]

        timer.start('Building table for %d smbhs... ' % readr.integer_table.shape[0], 1)
        if(raw_data):
            return arr
        if(drag_part):
            dtype = sink_prop_dtype_drag
        else:
            dtype = sink_prop_dtype
        sink = fromarrays(arr, dtype=dtype)
        timer.record()
        readr.close()

        return sink


    def clear(self, part=True, cell=True):
        """Clear exsisting cache from snapshot data.

        Parameters
        ----------
        part : bool
            if True, clear particle cache
        cell : bool
            if True, clear amr cache

        Returns
        -------

        """
        self.box=None
        if(part):

            self.part_data = None
            self.part = None
            self.cpulist_part = np.array([], dtype='i4')
            self.bound_part = np.array([0], dtype='i4')
        if(cell):
            self.cell_data = None
            self.cell = None
            self.cpulist_cell = np.array([], dtype='i4')
            self.bound_cell = np.array([0], dtype='i4')

    def _read_nstar(self):
        part_file = FortranFile(self.get_path('part', 1))
        part_file.skip_records(4)
        if(not self.longint):
            return part_file.read_ints()
        else:
            return part_file.read_longs()

    def read_hydro_ng(self):
        # not used

        hydro_uolds = []
        for icpu in np.arange(1, self.params['ncpu'] + 1):
            path = self.get_path(type='hydro', icpu=icpu)
            opened = open(path, mode='rb')

            header = np.fromfile(opened, dtype=np.int32, count=4)
            ndim, nvar, levelmin, nlevelmax = header # nothing to do

            nocts = np.fromfile(opened, dtype=np.int32, count=nlevelmax - levelmin + 1)
            hydro_uold = np.fromfile(opened, dtype=np.float64)

            hydro_uolds.append(hydro_uold)

            opened.close()

        hydro_uolds = np.concatenate(hydro_uolds)
        hydro_uolds = np.reshape(hydro_uolds, [-1, nvar, 2 ** ndim])
        hydro_uolds = np.swapaxes(hydro_uolds, 1, 2)

        self.params['nvar'] = nvar
        self.var = hydro_uolds

    def read_amr_ng(self):
        amr_poss = []
        amr_lvls = []
        amr_refs = []
        amr_cpus = []

        for icpu in np.arange(1, self.params['ncpu'] + 1):
            amr_path = self.get_path(type='amr', icpu=icpu)
            opened = open(amr_path, mode='rb')

            header = np.fromfile(opened, dtype=np.int32, count=3)
            ndim, levelmin, nlevelmax = header

            nocts = np.fromfile(opened, dtype=np.int32, count=nlevelmax - levelmin + 1)
            amr_size = np.sum(nocts)

            block_size = ndim + 2 ** ndim
            amr = np.fromfile(opened, dtype=np.int32)
            amr = np.reshape(amr, [-1, block_size])

            poss, lvls = ckey2idx(amr[:, :ndim], nocts, levelmin)
            amr_poss.append(poss)
            amr_lvls.append(lvls)
            amr_refs.append(amr[:, ndim:].astype(np.bool))
            amr_cpus.append(np.full(amr_size, icpu))

            opened.close()

        self.x = np.swapaxes(np.concatenate(amr_poss), 1, 2)
        self.lvl = np.concatenate(amr_lvls)
        self.ref = np.concatenate(amr_refs)
        self.cpu = np.concatenate(amr_cpus)

    def get_cell(self, box=None, target_fields=None, domain_slicing=True, exact_box=True, cpulist=None):
        if(not exists(self.get_path('hydro'))):
            raise FileNotFoundError("Hydro file not found.")
        if(box is not None):
            self.box = box
        if(self.box is None or np.array_equal(self.box, default_box)):
            domain_slicing = False
            exact_box = False
        if(self.box is None or not np.array_equal(self.box, self.box_cell)):
            if(cpulist is None):
                cpulist = self.get_involved_cpu()
            else:
                domain_slicing=False
                exact_box=False
            self.read_cell(target_fields=target_fields, cpulist=cpulist)
            if(domain_slicing):
                cell = domain_slice(self.cell_data, cpulist, self.cpulist_cell, self.bound_cell)
            else:
                cell = self.cell_data

            if(exact_box):
                mask = box_mask(get_vector(cell), self.box, size=self.cell_extra['dx'](cell))
                timer.start('Masking cells... %d / %d (%.4f)' % (np.sum(mask), mask.size, np.sum(mask)/mask.size), 1)
                cell = cell[mask]
                timer.record()

            cell = self.Cell(cell, self)
            self.box_cell = self.box
            self.cell = cell
        return self.cell

    class Cell(Table):
        def __getitem__(self, item):
            cell_extra = self.snap.cell_extra
            if isinstance(item, str):
                if item in cell_extra.keys():
                    return cell_extra[item](self)
                else:
                    return self.table[item]
            elif isinstance(item, tuple):
                letter, unit = item
                return self.__getitem__(letter) / self.snap.unit[unit]
            else:
                return RamsesSnapshot.Cell(self.table[item], self.snap)


    def get_part(self, box=None, target_fields=None, domain_slicing=True, exact_box=True, cpulist=None):
        if(box is not None):
            self.box = box
        if(self.box is None or np.array_equal(self.box, default_box)):
            domain_slicing = False
            exact_box = False
        if(self.box is None or not np.array_equal(self.box, self.box_part)):
            if(cpulist is None):
                cpulist = self.get_involved_cpu()
            else:
                domain_slicing=False
                exact_box=False
            self.read_part(target_fields=target_fields, cpulist=cpulist)
            if(domain_slicing):
                part = domain_slice(self.part_data, cpulist, self.cpulist_part, self.bound_part)
            else:
                part = self.part_data

            if(self.box is not None):
                if(exact_box):
                    mask = box_mask(get_vector(part), self.box)
                    timer.start('Masking parts... %d / %d (%.4f)' % (np.sum(mask), mask.size, np.sum(mask)/mask.size), 1)
                    part = part[mask]
                    timer.record()

            part = self.Particle(part, self)
            self.box_part = self.box
            self.part = part
        return self.part

    class Particle(Table):
        def __getitem__(self, item):
            part_extra = self.snap.part_extra
            if isinstance(item, str):
                if item in part_extra.keys():
                    return part_extra[item](self)
                elif item in part_family.keys():
                    return RamsesSnapshot.Particle(classify_part(self.table, item), self.snap)
                elif item == 'smbh':
                    return RamsesSnapshot.Particle(find_smbh(self.table, 0), self.snap)
                else:
                    return self.table[item]
            elif isinstance(item, tuple):
                letter, unit = item
                return self.__getitem__(letter) / self.snap.unit[unit]
            else:
                return RamsesSnapshot.Particle(self.table[item], self.snap)


    def get_halos_cpulist(self, halos, radius=3., radius_name='rvir', n_divide=4):
        cpulist = []
        for halo in halos:
            box = get_box(get_vector(halo), halo[radius_name]*radius*2)
            cpulist.append(get_cpulist(box, None, self.levelmax, self.bound_key, self.ndim, n_divide))
        return np.unique(np.concatenate(cpulist))

    def diag(self):
        dm_tot = 0
        star_tot = 0
        gas_tot = 0
        smbh_tot = 0
        if(self.box is not None):
            volume = np.prod(self.box[:, 1]-self.box[:, 0]) / (self.unit['Mpc']/self.params['h'])**3 / self.params['aexp']**3
            print('=============================================')
            print('Description of the snapshot %05d (%s)' % (self.iout, self.repo))
            print('---------------------------------------------')
            print('Redshift (z) = %.5f, Age of the Universe = %.4f Gyr' % (self.z, self.params['age']))
            print('Comoving volume of the box: %.3e (Mpc/h)^3' % (volume))
        if(self.part is not None):
            part = self.part
            part = part[box_mask(get_vector(part), self.box)]
            print('---------------------------------------------')
            print('Total  number of particles: %d' % part.size)
            dm = part['dm']

            dm_tot = np.sum(dm['m', 'Msol'])
            dm_min = np.min(dm['m', 'Msol'])

            print('Number of     DM particles: %d with total mass of %.3e Msol, Min. particle mass: %.3e Msol' % (dm.size, dm_tot, dm_min))

            contam = np.sum(dm[dm['m'] > np.min(dm['m'])]['m'] * 1.01) / np.sum(dm['m'])
            if(contam>0.0):
                print('DM Contamination fraction within the box: %.3f %%' % (contam*100))

            tracer = part['tracer']

            if(tracer.size>0):
                tracer_tot = np.sum(tracer['m', 'Msol'])
                tracer_min = np.min(tracer['m', 'Msol'])

                print('Number of tracer particles: %d with total mass of %.3e Msol, Min. particle mass: %.3e Msol' % (tracer.size, tracer_tot, tracer_min))

            if(self.params['star']):
                star = part['star']
                smbh = part['smbh']

                star_tot = np.sum(star['m', 'Msol'])
                star_min = np.min(star['m', 'Msol'])

                print('---------------------------------------------')

                print('Number of       star particles: %d with total mass of %.3e Msol, Min. particle mass: %.3e Msol' % (star.size, star_tot, star_min))
                if(star.size>0):
                    sfr = np.sum(star[star['age', 'Myr']<100]['m', 'Msol'])/1E8
                    print('SFR within the box (last 100Myr): %.3e Msol/yr' % sfr)

                if(smbh.size>0):
                    smbh_tot = np.sum(smbh['m', 'Msol'])
                    smbh_max = np.max(smbh['m', 'Msol'])

                    print('Number of       SMBH particles: %d with total mass of %.3e Msol, Max. SMBH mass: %.3e Msol' % (smbh.size, smbh_tot, smbh_max))
                print('DM/Stellar mass ratio is %.3f' % (dm_tot / star_tot))

                star_den = star_tot/volume
                print('Stellar Mass density is %.3e Msol / (Mpc/h)^3' % (star_den))

        if(self.cell is not None):
            cell = self.cell
            cell = cell[box_mask(get_vector(cell), self.box, size=cell['dx'])]
            print('---------------------------------------------')
            print('Min. spatial resolution = %.4f pc (%.4f pc/h in comoving)' % (np.min(self.cell['dx', 'pc']), self.boxsize*1E6*0.5**np.max(self.cell['level'])))
            print('Total number of cells: %d' % cell.size)
            gas_tot = np.sum(cell['rho'] * (cell['dx'])**3) / self.unit['Msol']
            print('Total gas mass: %.3e Msol' % gas_tot)
            if('refmask' in cell.dtype.names):
                contam = 1.-np.sum(cell[cell['refmask']>0.01]['m'])/np.sum(cell['m'])
                if(contam>0.):
                    print('Cell Contamination fraction within the box: %.3f %%' % (contam*100))
            print('')


        if(self.cell is not None and self.part is not None):
            print('Baryonic fraction: %.3f' % ((gas_tot+star_tot+smbh_tot) / (dm_tot+gas_tot+star_tot+smbh_tot)))


def ckey2idx(amr_keys, nocts, levelmin, ndim=3):
    idx = 0
    poss = []
    lvls = []
    for noct, leveladd in zip(nocts, np.arange(0, nocts.size)):
        ckey = amr_keys[idx : idx+noct]
        idx += noct
        ckey = np.repeat(ckey[:,:,np.newaxis], 2**ndim, axis=-1)
        suboct_ind = np.arange(2**ndim)
        nstride = 2**np.arange(0, ndim)

        suboct_ind, nstride = np.meshgrid(suboct_ind, nstride)

        cart_key = 2*ckey+np.mod(suboct_ind//nstride, 2) + 0.5
        level = levelmin+leveladd
        poss.append(cart_key/2**level)
        lvls.append(np.full(noct, level))
    poss = np.concatenate(poss)
    #poss = np.mod(poss-0.5, 1)
    lvls = np.concatenate(lvls)
    return poss, lvls

def cartesian(*arrays):
    # cartesian product of arrays
    la = len(arrays)
    dtype = np.result_type(*arrays)
    arr = np.empty([len(a) for a in arrays] + [la], dtype=dtype)
    for i, a in enumerate(np.ix_(*arrays)):
        arr[...,i] = a
    return arr.reshape(-1, la)

def domain_slice(array, cpulist, cpulist_all, bound):
    # array should already been aligned with bound
    idxs = np.where(np.isin(cpulist_all, cpulist))[0]
    doms = np.stack([bound[idxs], bound[idxs+1]], axis=-1)
    segs = doms[:, 1] - doms[:, 0]

    out = np.empty(np.sum(segs), dtype=array.dtype) # same performance with np.concatenate
    now = 0
    for dom, seg in zip(doms, segs):
        out[now:now + seg] = array[dom[0]:dom[1]]
        now += seg

    return out


def bulk_sort(array):
    # Sorts the array cpu-wise, not used for now
    cpumap = array['cpu']
    idxs = compute_boundary(cpumap)
    counts = np.diff(idxs)
    idxs = idxs[:-1]
    cpulist = cpumap[idxs]

    key = np.argsort(cpulist)
    cpulist = cpulist[key]
    idxs = idxs[key]
    counts = counts[key]

    new = np.empty(array.size, dtype=array.dtype)
    now = 0
    bound_new = [0]
    for icpu, idx, count in zip(cpulist, idxs, counts):
        new[now:now+count] = array[idx:idx+count]
        now += count
        bound_new.append(now)

    return new, np.array(bound_new)

def compute_boundary(cpumap, cpulist):
    bound = np.searchsorted(cpumap, cpulist)
    return np.concatenate([bound, [cpumap.size]])


def align_axis(part, gal):
    coo = get_vector(part)
    j = get_vector(gal, prefix='L')
    coo_gal =  get_vector(gal)
    coo = utool.rotate_vector(coo - coo_gal, j)
    table = utool.set_vector(part.table, coo + coo_gal)
    part = RamsesSnapshot.Particle(table, part.snap)
    return part

def align_axis_cell(part, gal):
    # Experimental
    coo = get_vector(part)
    j = get_vector(gal, prefix='L')
    coo_gal =  get_vector(gal)
    coo = utool.rotate_vector(coo - coo_gal, j)
    table = utool.set_vector(part.table, coo + coo_gal)
    part = RamsesSnapshot.Cell(table, part.snap)
    return part<|MERGE_RESOLUTION|>--- conflicted
+++ resolved
@@ -680,12 +680,9 @@
         if(icoarse is None):
             icoarse = self.nstep_coarse-1
         path = join(self.repo, path_in_repo)
-<<<<<<< HEAD
         check = join(path, sinkprop_format.format(icoarse=icoarse))
         if(not exists(check)):
             raise FileNotFoundError('Sinkprop file not found: %s' % check)
-=======
->>>>>>> 148e9627
         readr.read_sinkprop(path, icoarse, drag_part, self.mode)
         arr = [*readr.integer_table.T, *readr.real_table.T]
 
