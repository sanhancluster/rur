--- conflicted
+++ resolved
@@ -15,14 +15,7 @@
 from rur.sci import geometry as geo
 import os
 from astropy.visualization import make_lupton_rgb
-<<<<<<< HEAD
-from rur.config import default_path_in_repo
-
-verbose = 1
-timer = Timer(verbose=verbose)
-=======
 from rur.config import default_path_in_repo, timer
->>>>>>> 4e922f30
 
 default_box = np.array([[0, 1], [0, 1], [0, 1]])
 
@@ -1046,35 +1039,10 @@
         'sdss':  None,
     }
 
-<<<<<<< HEAD
-    if (source is not None and gal is not None):
-        warn("Getting data from %s, ignoring predefined gal..." % source)
-    if (source == 'GalaxyMaker'):
-        gals = uhmi.HaloMaker.load(snap, path_in_repo=default_path_in_repo['GalaxyMaker'], galaxy=True, double_precision=True)
-        gals = np.sort(gals, order='m')
-        if(hmid is not None):
-            gal = gals[gals['hmid']==hmid]
-        else:
-            gal = gals[-rank]
-    elif(source == 'SINKPROPS'):
-        sinks = snap.read_sinkprop(drag_part=drag_part)
-        sinks.sort(order='m')
-        gal = sinks[-rank]
-
-    if (radius_unit in snap.unit):
-        radius = radius * snap.unit[radius_unit]
-    elif radius_unit is not None:
-        warn("Unknown radius_unit, assuming as code unit...")
-    if (gal is not None):
-        if(radius_unit in gal.dtype.names):
-            radius = radius * gal[radius_unit]
-        snap.set_box_halo(gal, radius=radius, use_halo_radius=False)
-=======
     # complex parameter handling comes here...
     if (box is not None):
         # if box is specified, use it
         snap.box = box
->>>>>>> 4e922f30
     elif (center is not None):
         # if center is specified, use it
         snap.set_box(center, radius * 2 * snap.unit[radius_unit])
