--- conflicted
+++ resolved
@@ -262,13 +262,9 @@
             # apply cic when measuring density map, only useful when the line of view is not aligned to x, y, z axis.
             hist_weight = dr.cic_img(xm[:, proj[0]], xm[:, proj[1]], reso=binsize, lims=edge, weights=wm)
             hist_map = dr.cic_img(xm[:, proj[0]], xm[:, proj[1]],
-<<<<<<< HEAD
-                                      reso=binsize, lims=edge, weights=qm*wm)
+                                      reso=binsize, lims=edge, weights=qm * wm)
         else:
             raise ValueError("Unknown gasmap method:", method)
-=======
-                                  reso=binsize, lims=edge, weights=qm * wm)
->>>>>>> c66ec5f6
 
         # weighted average map of quantities
         if (not total): hist_map = np.divide(hist_map, hist_weight, where=hist_weight != 0)
@@ -307,110 +303,6 @@
     timer.record()
     return image.T
 
-<<<<<<< HEAD
-=======
-
-def velmap(data, box=None, proj=[0, 1], shape=500, unit=None, minlvl=None, maxlvl=None, subpx_crop=True,
-           interp_order=0):
-    if (box is None):
-        box = data.snap.box
-
-    if (isinstance(data, uri.Cell)):
-        cell = data
-
-        lvl = cell['level']
-
-        box_proj = get_box_proj(box, proj)
-
-        if (np.isscalar(shape)):
-            shape = np.repeat(shape, 2)
-
-        if (shape is not None):
-            shape = np.array(shape)
-
-        known_lvls = np.unique(lvl)
-        minlvl, maxlvl, basebin, edge = set_bins(known_lvls, minlvl, maxlvl, box_proj, shape)
-
-        known_lvls = np.arange(minlvl, np.max(known_lvls) + 1)
-
-        if (timer.verbose >= 1):
-            print('MinLvl = %d, MaxLvl = %d, Initial Image Size: ' % (minlvl, maxlvl), basebin * 2 ** (maxlvl - minlvl))
-        timer.start('Drawing gas velocity map... ', 1)
-
-        ndim = cell['vel'].shape[-1]
-        if (shape is None):
-            shape = basebin * 2 ** (maxlvl - minlvl)
-
-        image = np.zeros((ndim,) + tuple(basebin))
-        depth_map = np.zeros(basebin)
-        depth = np.diff(box[los(proj)])
-
-        for ilvl in known_lvls:
-            mask = lvl == ilvl
-            cell_lvl = cell[mask]
-
-            xm = get_vector(cell_lvl)
-            wm = cell_lvl['rho']
-            qm = cell_lvl['vel']
-
-            binlvl = np.min([ilvl, maxlvl])
-            binsize = basebin * 2 ** (binlvl - minlvl)
-
-            # convert coordinates to map
-            hist_weight = np.histogram2d(xm[:, proj[0]], xm[:, proj[1]], bins=binsize, range=edge, weights=wm)[0]
-            hist_map = []
-            for idim in range(ndim):
-                hist_map.append(
-                    np.histogram2d(xm[:, proj[0]], xm[:, proj[1]], bins=binsize, range=edge, weights=qm[:, idim] * wm)[
-                        0])
-
-            # weighted average map of quantities
-            hist_map = np.array(hist_map)
-            hist_map = np.divide(hist_map, hist_weight, where=hist_weight != 0)
-
-            if (ilvl < maxlvl):
-                ibin = ilvl
-            else:
-                ibin = ilvl * 3 - maxlvl * 2
-
-            # additional depth
-            add_depth = hist_weight * 0.5 ** ibin
-
-            # new depth
-            depth_map_new = depth_map + add_depth
-            mask_active = (hist_weight > 0) & (depth_map_new > 0)
-
-            for idim in range(ndim):
-                image[idim, mask_active] = \
-                (np.divide(image[idim] * depth_map + hist_map[idim] * add_depth, depth_map_new,
-                           where=mask_active))[mask_active]
-            depth_map = depth_map_new
-
-            if (ilvl < maxlvl):
-                image = np.moveaxis(image, 0, -1)
-                image = rescale(image, 2, mode='constant', order=interp_order, channel_axis=0)
-                image = np.moveaxis(image, -1, 0)
-                depth_map = rescale(depth_map, 2, mode='constant', order=interp_order)
-
-        crop_range = ((box_proj.T - edge[:, 0]) / (edge[:, 1] - edge[:, 0])).T
-
-        image_out = []
-        for idim in range(ndim):
-            if (subpx_crop):
-                image_out.append(crop_float(image[idim], crop_range, output_shape=shape))
-            else:
-                image_out.append(crop(image[idim], crop_range))
-                if (shape is not None):
-                    image_out[idim] = resize(image_out[idim], shape)
-        image_out = np.moveaxis(image_out, 0, -1)
-        image_out = np.swapaxes(image_out, 0, 1)
-    timer.record()
-    if (unit is not None):
-        image_out /= data.snap.unit[unit]
-    return image_out
-
-
->>>>>>> c66ec5f6
 def draw_gasmap(cell, box=None, proj=[0, 1], shape=500, extent=None, mode='rho', unit=None, minlvl=None, maxlvl=None,
                 subpx_crop=True, interp_order=0, weights=None, quantity=None, method='hist', **kwargs):
     if (box is None and hasattr(cell, 'snap')):
