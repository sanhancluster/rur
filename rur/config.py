from rur.utool import get_vector, rotate_vector, rss, ss, Timer, get_box, expand_shape, Table
import numpy as np

def type_of_script():
    """
    Detects and returns the type of python kernel
    :return: string 'jupyter' or 'ipython' or 'terminal'
    """
    try:
        ipy_str = str(type(get_ipython()))
        if 'zmqshell' in ipy_str:
            return 'jupyter'
        if 'terminal' in ipy_str:
            return 'ipython'
    except:
        return 'terminal'

if(type_of_script() == 'jupyter'):
    from tqdm.notebook import tqdm
else:
    from tqdm import tqdm

if(type_of_script() == 'jupyter'):
    from tqdm.notebook import tqdm
else:
    from tqdm import tqdm

class alias_dict(dict):
    def __missing__(self, key):
        return key

# path_related parameters
# avaiable modes: none, ng, nh, etc.
default_path_in_repo = {
    'snapshots'   : 'snapshots',
    'GalaxyMaker' : 'galaxy',
    'HaloMaker'   : 'halo',
}

output_format = 'output_{snap.iout:05d}'
output_regex = r'output_(?P<iout>\d{5})'
output_glob = 'output_[0-9][0-9][0-9][0-9][0-9]'
sinkprop_glob = 'sink_[0-9][0-9][0-9][0-9][0-9].dat'

info_format = {
    'ng': 'info.txt',
}
info_format.update(dict.fromkeys(['nh', 'nh_dm_only', 'none', 'hagn', 'yzics', 'yzics_dm_only', 'iap', 'gem', 'fornax', 'y2', 'y3', 'y4', 'nc'], 'info_{snap.iout:05d}.txt'))

data_format = {
    'ng': '{{type}}.out{{icpu:05d}}',
}

sinkprop_format = 'sink_{icoarse:05d}.dat'

data_format.update(dict.fromkeys(['nh', 'nh_dm_only', 'none', 'hagn', 'yzics', 'yzics_dm_only', 'iap', 'gem', 'fornax', 'y2', 'y3', 'y4', 'nc'], '{{type}}_{snap.iout:05d}.out{{icpu:05d}}'))

default = [('x', 'f8'), ('y', 'f8'), ('z', 'f8'), ('vx', 'f8'), ('vy', 'f8'), ('vz', 'f8'), ('m', 'f8')]

# columns for particle table, see readr.f90
part_dtype = {
    'yzics': default + [('epoch', 'f8'), ('metal', 'f8'), ('id', 'i4'), ('level', 'i4'), ('cpu', 'i4')],
<<<<<<< HEAD
    'hagn': default + [('epoch', 'f8'), ('metal', 'f8'), ('id', 'i4'), ('level', 'i4'), ('cpu', 'i4'),('H','f8'),('O','f8'),('Fe','f8'),('C','f8'),('N','f8'),('Mg','f8'),('Si','f8')],
=======
    'hagn': default + [('epoch', 'f8'), ('metal', 'f8'), ('id', 'i4'), ('level', 'i4'), ('cpu', 'i4')],
>>>>>>> 4e922f30
    'yzics_dm_only': default + [('id', 'i4'), ('level', 'i4'), ('cpu', 'i4')],

    'nh': default + [('epoch', 'f8'), ('metal', 'f8'), ('id', 'i4'), ('level', 'i4'), ('cpu', 'i4')],
    'nh_dm_only' : default + [('id', 'i4'), ('level', 'i4'), ('cpu', 'i4')],

    'none': default + [('epoch', 'f8'), ('metal', 'f8'), ('id', 'i4'), ('level', 'i4'), ('cpu', 'i4'), ('family', 'i1'), ('tag', 'i1')],
    'iap': default + [('epoch', 'f8'), ('metal', 'f8'), ('id', 'i4'), ('level', 'i4'), ('cpu', 'i4'), ('family', 'i1'), ('tag', 'i1')],
    'gem': default + [('epoch', 'f8'), ('metal', 'f8'), ('id', 'i4'), ('level', 'i4'), ('cpu', 'i4'), ('family', 'i1'), ('tag', 'i1')],
<<<<<<< HEAD
    'fornax': default + [('epoch', 'f8'), ('metal', 'f8'), ('id', 'i8'), ('level', 'i4'), ('cpu', 'i4'), ('family', 'i1'), ('tag', 'i1')],
=======
    'fornax': default + [('epoch', 'f8'), ('metal', 'f8'), ('id', 'i4'), ('level', 'i4'), ('cpu', 'i4'), ('family', 'i1'), ('tag', 'i1')],
>>>>>>> 4e922f30
    'y2': default + [('epoch', 'f8'), ('metal', 'f8'), ('m0', 'f8'),
                     ('H', 'f8'), ('O', 'f8'), ('Fe', 'f8'), ('Mg', 'f8'),
                     ('C', 'f8'), ('N', 'f8'), ('Si', 'f8'), ('S', 'f8'),
                     ('id', 'i4'), ('level', 'i4'), ('cpu', 'i4'), ('partp', 'i4'),
                     ('family', 'i1'), ('tag', 'i1')],
    'y3': default + [('epoch', 'f8'), ('metal', 'f8'), ('m0', 'f8'),
                     ('H', 'f8'), ('O', 'f8'), ('Fe', 'f8'), ('Mg', 'f8'),
                     ('C', 'f8'), ('N', 'f8'), ('Si', 'f8'), ('S', 'f8'),
                     ('rho0', 'f8'),
                     ('id', 'i4'), ('level', 'i4'), ('cpu', 'i4'), ('partp', 'i4'),
                     ('family', 'i1'), ('tag', 'i1')],
    'y4': default + [('epoch', 'f8'), ('metal', 'f8'), ('m0', 'f8'),
                     ('H', 'f8'), ('O', 'f8'), ('Fe', 'f8'), ('Mg', 'f8'),
                     ('C', 'f8'), ('N', 'f8'), ('Si', 'f8'), ('S', 'f8'), ('D', 'f8'),
                     ('rho0', 'f8'),
                     ('id', 'i4'), ('level', 'i4'), ('cpu', 'i4'), ('partp', 'i4'),
                     ('family', 'i1'), ('tag', 'i1')],
    'nc': default + [('epoch', 'f8'), ('metal', 'f8'), ('m0', 'f8'),
                     ('H', 'f8'), ('O', 'f8'), ('Fe', 'f8'), ('Mg', 'f8'),
                     ('C', 'f8'), ('N', 'f8'), ('Si', 'f8'), ('S', 'f8'), ('D', 'f8'),
                     ('rho0', 'f8'),
                     ('id', 'i4'), ('level', 'i4'), ('cpu', 'i4'), ('partp', 'i4'),
                     ('family', 'i1'), ('tag', 'i1')],

    'gem_longint': default + [('epoch', 'f8'), ('metal', 'f8'), ('id', 'i8'), ('level', 'i4'), ('cpu', 'i4'), ('family', 'i1'), ('tag', 'i1')],

    'ng': default + [('id', 'i4'), ('level', 'i4'), ('cpu', 'i4')],
}

sink_prop_dtype_drag = [
    ('id', 'i4'), ('n_star', 'i4'), ('n_dm', 'i4'), ('m', 'f8'), ('x', 'f8'), ('y', 'f8'), ('z', 'f8'), ('vx', 'f8'), ('vy', 'f8'), ('vz', 'f8'),
    ('gas_jx', 'f8'), ('gas_jy', 'f8'), ('gas_jz', 'f8'), ('Mdot', 'f8'), ('Medd', 'f8'), ('dM', 'f8'),
    ('d_avgptr', 'f8'), ('c_avgptr', 'f8'), ('v_avgptr', 'f8'), ('Esave', 'f8'),
    ('jx', 'f8'), ('jy', 'f8'), ('jz', 'f8'), ('spinmag', 'f8'), ('eps_sink', 'f8'),
    ('rho_star', 'f8'), ('rho_dm', 'f8'), ('star_vx', 'f8'), ('star_vy', 'f8'), ('star_vz', 'f8'), ('dm_vx', 'f8'), ('dm_vy', 'f8'), ('dm_vz', 'f8'),
    ('low_star', 'f8'), ('low_dm', 'f8'), ('fast_star', 'f8'), ('fast_dm', 'f8')
]

sink_prop_dtype_drag_fornax = [
    ('id', 'i4'), ('n_star', 'i4'), ('n_dm', 'i4'), ('m', 'f8'), ('x', 'f8'), ('y', 'f8'), ('z', 'f8'), ('vx', 'f8'), ('vy', 'f8'), ('vz', 'f8'),
    ('gas_jx', 'f8'), ('gas_jy', 'f8'), ('gas_jz', 'f8'), ('epoch', 'f8'), ('Mdot', 'f8'), ('Medd', 'f8'), ('dM', 'f8'),
    ('d_avgptr', 'f8'), ('c_avgptr', 'f8'), ('v_avgptr', 'f8'), ('Esave', 'f8'),
    ('jx', 'f8'), ('jy', 'f8'), ('jz', 'f8'), ('spinmag', 'f8'), ('eps_sink', 'f8'),
    ('rho_star', 'f8'), ('rho_dm', 'f8'), ('star_vx', 'f8'), ('star_vy', 'f8'), ('star_vz', 'f8'), ('dm_vx', 'f8'), ('dm_vy', 'f8'), ('dm_vz', 'f8'),
    ('low_star', 'f8'), ('low_dm', 'f8'), ('fast_star', 'f8'), ('fast_dm', 'f8')
]

sink_prop_dtype_drag_y2 = [
    ('id', 'i4'), ('n_star', 'i4'), ('n_dm', 'i4'), ('m', 'f8'), ('x', 'f8'), ('y', 'f8'), ('z', 'f8'), ('vx', 'f8'), ('vy', 'f8'), ('vz', 'f8'),
    ('gas_jx', 'f8'), ('gas_jy', 'f8'), ('gas_jz', 'f8'), ('epoch', 'f8'), ('Mdot', 'f8'), ('Medd', 'f8'), ('dM', 'f8'),
    ('d_avgptr', 'f8'), ('c_avgptr', 'f8'), ('v_avgptr', 'f8'), ('Esave', 'f8'),
    ('jx', 'f8'), ('jy', 'f8'), ('jz', 'f8'), ('spinmag', 'f8'), ('eps_sink', 'f8'),
    ('rho_star', 'f8'), ('rho_dm', 'f8'), ('star_vx', 'f8'), ('star_vy', 'f8'), ('star_vz', 'f8'), ('dm_vx', 'f8'), ('dm_vy', 'f8'), ('dm_vz', 'f8'),
    ('low_star', 'f8'), ('low_dm', 'f8'), ('fast_star', 'f8'), ('fast_dm', 'f8'), ('DF_gas', 'f8'), ('DF_star', 'f8'), ('DF_dm', 'f8')
]


sink_prop_dtype = [
    ('id', 'i4'), ('m', 'f8'), ('x', 'f8'), ('y', 'f8'), ('z', 'f8'), ('vx', 'f8'), ('vy', 'f8'), ('vz', 'f8'),
    ('gas_jx', 'f8'), ('gas_jy', 'f8'), ('gas_jz', 'f8'), ('Mdot', 'f8'), ('Medd', 'f8'), ('dM', 'f8'),
    ('d_avgptr', 'f8'), ('c_avgptr', 'f8'), ('v_avgptr', 'f8'), ('Esave', 'f8'),
    ('jx', 'f8'), ('jy', 'f8'), ('jz', 'f8'), ('spinmag', 'f8'), ('eps_sink', 'f8')
]

sink_table_dtype = [('id', 'i8'), ('m', 'f8'), ('x', 'f8'), ('y', 'f8'), ('z', 'f8'), ('vx', 'f8'), ('vy', 'f8'), ('vz', 'f8')]

grafic_header_dtype = [('nx', 'i4'), ('ny', 'i4'), ('nz', 'i4'),
             ('dx', 'f4'),
             ('xoff', 'f4'), ('yoff', 'f4'), ('zoff', 'f4'),
             ('aexp_start', 'f4'),
             ('Om', 'f4'), ('Ol', 'f4'), ('H0', 'f4')]

iout_avail_dtype=[('iout', 'i4'), ('aexp', 'f8'), ('age', 'f8'), ('icoarse', 'i4'), ('time', 'f8')]

# columns for hydro quantity table, all float64, see readr.f90
hydro_names = {
    'nh': ['rho', 'vx', 'vy', 'vz', 'P', 'metal', 'refmask'],
    'nh_dm_only': ['rho', 'vx', 'vy', 'vz', 'P', 'metal', 'refmask'],
    'hagn' : ['rho', 'vx', 'vy', 'vz', 'P', 'metal','H','O','Fe', 'C', 'N', 'Mg', 'Si'],
    'yzics': ['rho', 'vx', 'vy', 'vz', 'P', 'metal'],
    'yzics_dm_only': ['rho', 'vx', 'vy', 'vz', 'P', 'metal'],
    'none': ['rho', 'vx', 'vy', 'vz', 'P'],
    'iap': ['rho', 'vx', 'vy', 'vz', 'P', 'metal', 'refmask'],
    'gem': ['rho', 'vx', 'vy', 'vz', 'P', 'metal', 'dust', 'refmask'],
    'fornax': ['rho', 'vx', 'vy', 'vz', 'P', 'metal', 'dust', 'refmask'],
    'y2': ['rho', 'vx', 'vy', 'vz', 'P', 'metal', 'H', 'O', 'Fe', 'Mg', 'C', 'N', 'Si', 'S', 'dust', 'refmask'],
    'y3': ['rho', 'vx', 'vy', 'vz', 'P', 'metal', 'H', 'O', 'Fe', 'Mg', 'C', 'N', 'Si', 'S', 'refmask'],
    'y4': ['rho', 'vx', 'vy', 'vz', 'P', 'metal', 'H', 'O', 'Fe', 'Mg', 'C', 'N', 'Si', 'S', 'D', 'refmask'],
    'nc': ['rho', 'vx', 'vy', 'vz', 'P', 'metal', 'H', 'O', 'Fe', 'Mg', 'C', 'N', 'Si', 'S', 'D', 'd1', 'd2', 'd3', 'd4', 'refmask', 'sigma'],
    'ng': ['rho', 'vx', 'vy', 'vz', 'P'],
}

part_family = {
    'cloud_tracer': -3,
    'star_tracer': -2,
    'gas_tracer': 0,
    'dm': 1,
    'star': 2,
    'cloud': 3,
    'sink': 3,
    'tracer': [-3, -2, -1, 0],
    'init': [-3, -2, -1, 0, 1],
}

dim_keys = ['x', 'y', 'z']
vel_keys = ['vx', 'vy', 'vz']

# some units in cgs
Msol = 2E33 # Msol = 1.9885E33

# parsecs: ramses unit
Mpc = 3.08E24
kpc = 3.08E21
pc = 3.08E18
ly = 9.4607E17
km = 1E5

Gyr = 3.154E16
Myr = 3.154E13
yr = 3.154E7

# some constants in cgs
k_B = 1.38064852E-16 # Boltzmann constant
m_H = 1.6737236E-24 # hydrogen atomic mass

# others
gamma = 1.6666667

# some preferences
progress_bar_limit = 100

verbose_default = 1
timer = Timer(verbose=verbose_default)
default_box = np.array([[0, 1], [0, 1], [0, 1]])

# custom units used for RAMSES snapshot, conversion from code unit to conventional unit.
def custom_units(snap):
    params = snap.params
    l = params['unit_l']
    m = params['unit_m']
    t = params['unit_t']
    d = params['unit_d']

    snap.unit = {
        # Length
        'cm'  : 1E0 / l,
        'm'   : 1E2 / l,
        'km'  : 1E5 / l,
        'pc'  : pc / l,
        'kpc' : kpc / l,
        'Mpc' : Mpc / l,
        'ly'  : ly / l,

        'ckpc/h': 1E-3 / snap.boxsize_comoving / snap.h,
        'cMpc/h': 1E0 / snap.boxsize_comoving / snap.h,

        'kpc/h': kpc / l / snap.h,
        'Mpc/h': Mpc / l / snap.h,

        # Mass
        'g'  : 1 / m,
        'kg'  : 1E3 / m,
        'Msol': Msol / m,
        'Msun': Msol / m,

        # Time
        'yr'  : yr / t,
        'Myr' : Myr / t,
        'Gyr' : Gyr / t,

        # Density
        'g/cc': 1E0 / d,
        'H/cc': m_H / d,
        'Msol/Mpc3': Msol / Mpc ** 3 / d,
        'Msol/kpc3': Msol / kpc ** 3 / d,

        # Velocity
        'km/s': 1E5 * t / l,
        'cm/s': t / l,

        # Temperature
        'K'   : t ** 2 / l ** 2 * k_B / m_H,

        # Column density
        'Msol/Mpc2': Msol / Mpc ** 2 / m * l ** 2,
        'Msol/kpc2': Msol / kpc ** 2 / m * l ** 2,
        'Msol/pc2': Msol / pc ** 2 / m * l ** 2,
        'H/cm2': m_H / m * l ** 2,

        # Pressure
        'Ba'  : t**2 * l / m,

        # Mass Flux
        'Msol/yr': Msol / yr / m * t,
        'g/s': t / m,

        # Energy
        'erg': t**2 / l**2 / m,

        # Energy Density
        'erg/cc': t ** 2 * l / m,

        None  : 1E0
    }

# some extra quantities that can be used as key of particle / cell data
def custom_extra_fields(snap):
    common_extra = {
        'pos': lambda table: get_vector(table),  # position vector
        'vel': lambda table: get_vector(table, 'v'),  # velocity vector
        'dx': lambda table: 0.5 ** table['level'], # spatial resolution
        'FeH': lambda table: 1.024*np.log10(table['metal']) + 1.739
    }

    # cell extra keys
    cell_extra = {
        'T': lambda table: table['P'] / table['rho'], # temperature
        'vol': lambda table: table['dx'] ** 3, # cell volume
        'm': lambda table: table['vol'] * table['rho'], # cell mass
        'cs' : lambda table: np.sqrt(gamma * table['P'] / table['rho']), # sound speed
        'mach': lambda table: rss(table['vel']) / np.sqrt(gamma * table['P'] / table['rho']), # mach number
        'e': lambda table: table['P'] / (gamma - 1) + 0.5 * table['rho'] * ss(table['vel']), # total energy density
    }

    # particle extra keys
    part_extra = {
        'age': lambda table: snap.epoch_to_age(table['epoch']), # stellar age
        'aform': lambda table: snap.epoch_to_aexp(table['epoch']),  # formation epoch
        'zform': lambda table: 1./table['aform']-1,  # formation epoch
    }

    cell_extra.update(common_extra)
    part_extra.update(common_extra)
    return cell_extra, part_extra

grafic_header_dtype = np.dtype([('nx', 'i4'), ('ny', 'i4'), ('nz', 'i4'),
                                ('dx', 'f4'),
                                ('xoff', 'f4'), ('yoff', 'f4'), ('zoff', 'f4'),
                                ('aexp_start', 'f4'),
                                ('Om', 'f4'), ('Ol', 'f4'), ('H0', 'f4')])<|MERGE_RESOLUTION|>--- conflicted
+++ resolved
@@ -60,11 +60,7 @@
 # columns for particle table, see readr.f90
 part_dtype = {
     'yzics': default + [('epoch', 'f8'), ('metal', 'f8'), ('id', 'i4'), ('level', 'i4'), ('cpu', 'i4')],
-<<<<<<< HEAD
     'hagn': default + [('epoch', 'f8'), ('metal', 'f8'), ('id', 'i4'), ('level', 'i4'), ('cpu', 'i4'),('H','f8'),('O','f8'),('Fe','f8'),('C','f8'),('N','f8'),('Mg','f8'),('Si','f8')],
-=======
-    'hagn': default + [('epoch', 'f8'), ('metal', 'f8'), ('id', 'i4'), ('level', 'i4'), ('cpu', 'i4')],
->>>>>>> 4e922f30
     'yzics_dm_only': default + [('id', 'i4'), ('level', 'i4'), ('cpu', 'i4')],
 
     'nh': default + [('epoch', 'f8'), ('metal', 'f8'), ('id', 'i4'), ('level', 'i4'), ('cpu', 'i4')],
@@ -73,11 +69,7 @@
     'none': default + [('epoch', 'f8'), ('metal', 'f8'), ('id', 'i4'), ('level', 'i4'), ('cpu', 'i4'), ('family', 'i1'), ('tag', 'i1')],
     'iap': default + [('epoch', 'f8'), ('metal', 'f8'), ('id', 'i4'), ('level', 'i4'), ('cpu', 'i4'), ('family', 'i1'), ('tag', 'i1')],
     'gem': default + [('epoch', 'f8'), ('metal', 'f8'), ('id', 'i4'), ('level', 'i4'), ('cpu', 'i4'), ('family', 'i1'), ('tag', 'i1')],
-<<<<<<< HEAD
     'fornax': default + [('epoch', 'f8'), ('metal', 'f8'), ('id', 'i8'), ('level', 'i4'), ('cpu', 'i4'), ('family', 'i1'), ('tag', 'i1')],
-=======
-    'fornax': default + [('epoch', 'f8'), ('metal', 'f8'), ('id', 'i4'), ('level', 'i4'), ('cpu', 'i4'), ('family', 'i1'), ('tag', 'i1')],
->>>>>>> 4e922f30
     'y2': default + [('epoch', 'f8'), ('metal', 'f8'), ('m0', 'f8'),
                      ('H', 'f8'), ('O', 'f8'), ('Fe', 'f8'), ('Mg', 'f8'),
                      ('C', 'f8'), ('N', 'f8'), ('Si', 'f8'), ('S', 'f8'),
