from rur.sci.geometry import rss, ss
import numpy as np
from collections import defaultdict
import time
from IPython import get_ipython


def type_of_script():
    """
    Detects and returns the type of python kernel
    :return: string 'jupyter' or 'ipython' or 'terminal'
    """
    try:
        ipy_str = str(type(get_ipython()))
        if 'zmqshell' in ipy_str:
            return 'jupyter'
        if 'terminal' in ipy_str:
            return 'ipython'
    except:
        return 'terminal'


if type_of_script() == 'jupyter':
    from tqdm.notebook import tqdm
else:
    from tqdm import tqdm

if type_of_script() == 'jupyter':
    from tqdm.notebook import tqdm
else:
    from tqdm import tqdm

def defnone(): return None
class Table:
    """
    Table class to store RAMSES particle/AMR data.
    Basically acts as numpy.recarray, but some functions do not work.
    """

    def __init__(self, table, snap, units=None):
        self.table = table
        self.snap = snap
        self.extra_fields = custom_extra_fields(snap, 'common')
        if units is None:
            units = {}
        # unit of table data in dict form, returns 'None' by default, which indicates code unit
        self.units = defaultdict(defnone)
        self.units.update(units)

    def __getitem__(self, item, return_code_unit=False):
        if isinstance(item, str):
            if item in self.extra_fields.keys():
                return self.extra_fields[item](self)
            else:
                if return_code_unit:
                    return self.table[item] * self.snap.unit[self.units[item]]
                else:
                    return self.table[item]
        elif isinstance(item, tuple):  # if unit is given
            letter, unit = item
            return self.__getitem__(letter, return_code_unit=True) / self.snap.unit[unit]
        else:
            return self.__copy__(self.table[item])

    def __len__(self):
        return len(self.table)

    def __str__(self):
        return self.table.__str__()

    def __repr__(self):
        return "%s(%r)" % (self.__class__.__name__, self.__dict__)

    def __getattr__(self, item):
        return self.table.__getattribute__(item)

    def __setitem__(self, key, value):
        return self.table.__setitem__(key, value)

    def __copy__(self, table=None, snap=None, units=None):
        if table is None:
            table = self.table
        if snap is None:
            snap = self.snap
        if units is None:
            units = self.units
        return self.__class__(table, snap, units)


class Timer:
    def __init__(self, unitl='s', verbose=0):
        self.t = time.time()
        self.unitl = unitl
        if (unitl == 'h'):
            self.unit = 3600
        elif (unitl == 'm'):
            self.unit = 60
        else:
            self.unit = 1
        self.verbose = verbose
        self.verbose_lim = 1

    def start(self, message=None, verbose_lim=None):
        if (verbose_lim is not None):
            self.verbose_lim = verbose_lim

        if self.verbose >= self.verbose_lim and message is not None:
            print(message)
        self.t = time.time()

    def time(self):
        return (time.time() - self.t) / self.unit

    def record(self, verbose_lim=None):
        if verbose_lim is not None:
            self.verbose_lim = verbose_lim

        if self.verbose >= self.verbose_lim:
            print('Done (%.3f%s).' % (self.time(), self.unitl))

    def measure(self, func, message=None, **kwargs):
        self.start(message)
        result = func(**kwargs)
        self.record()
        return result


def get_vector(table, prefix='', ndim=3):
    return np.stack([table[prefix + key] for key in dim_keys[:ndim]], axis=-1)

class alias_dict(dict):
    def __missing__(self, key):
        return key

oct_offset = np.array([
    -0.5,  0.5, -0.5,  0.5, -0.5,  0.5, -0.5,  0.5,
    -0.5, -0.5,  0.5,  0.5, -0.5, -0.5,  0.5,  0.5,
    -0.5, -0.5, -0.5, -0.5,  0.5,  0.5,  0.5,  0.5 
    ]).reshape(3,8).T

# key alias that converts RAMSES keys to rur
key_alias = alias_dict({
    'position_x': 'x',
    'position_y': 'y',
    'position_z': 'z',
    'velocity_x': 'vx',
    'velocity_y': 'vy',
    'velocity_z': 'vz',
    'mass': 'm',
    'identity': 'id',
    'levelp': 'level',
    'birth_time': 'epoch',
    'metallicity': 'metal',
    'initial_mass': 'm0',
    'birth_density': 'rho',

    'density': 'rho',
    'pressure': 'P',
    'refinement_scalar': 'refmask',

    'chem_H': 'H',
    'chem_C': 'C',
    'chem_N': 'N',
    'chem_O': 'O',
    'chem_Mg': 'Mg',
    'chem_Fe': 'Fe',
    'chem_Si': 'Si',
    'chem_S': 'S',
    'chem_D': 'D',

    'dust_bin01': 'd1',
    'dust_bin02': 'd2',
    'dust_bin03': 'd3',
    'dust_bin04': 'd4',
})

# path_related parameters
# avaiable modes: none, ng, nh, etc.
default_path_in_repo = {
    'snapshots': 'snapshots',
    'GalaxyMaker': 'galaxy',
    'HaloMaker': 'halo',
}

output_format = 'output_{snap.iout:05d}'
output_regex = r'output_(?P<iout>\d{5})'
output_glob = 'output_[0-9][0-9][0-9][0-9][0-9]'
sinkprop_glob = 'sink_[0-9][0-9][0-9][0-9][0-9].dat'

<<<<<<< HEAD
info_format = {
    'ng': 'info.txt',
}
info_format.update(dict.fromkeys(
    ['nh', 'nh_dm_only', 'none', 'hagn', 'yzics', 'yzics_dm_only', 'iap', 'gem', 'fornax', 'y2', 'y3', 'y4', 'nc',
     'nh2', 'dm_only', 'y5'], 'info_{snap.iout:05d}.txt'))
=======
>>>>>>> 01bc4d88


sinkprop_format = 'sink_{icoarse:05d}.dat'

<<<<<<< HEAD
data_format.update(dict.fromkeys(
    ['nh', 'nh_dm_only', 'none', 'hagn', 'yzics', 'yzics_dm_only', 'iap', 'gem', 'fornax', 'y2', 'y3', 'y4', 'nc', 'y5',
     'nh2', 'dm_only'], '{{type}}_{snap.iout:05d}.out{{icpu:05d}}'))

default = [('x', 'f8'), ('y', 'f8'), ('z', 'f8'), ('vx', 'f8'), ('vy', 'f8'), ('vz', 'f8'), ('m', 'f8')]

# columns for particle table, see readr.f90
part_dtype = {
    'dm_only': default + [('id', 'i4'), ('level', 'i4'), ('cpu', 'i4')],

    'yzics': default + [('epoch', 'f8'), ('metal', 'f8'), ('id', 'i4'), ('level', 'i4'), ('cpu', 'i4')],
    'hagn': default + [('epoch', 'f8'), ('metal', 'f8'), ('H', 'f8'), ('O', 'f8'), ('Fe', 'f8'), ('C', 'f8'),
                       ('N', 'f8'), ('Mg', 'f8'), ('Si', 'f8'), ('id', 'i4'), ('level', 'i4'), ('cpu', 'i4')],
    'yzics_dm_only': default + [('id', 'i4'), ('level', 'i4'), ('cpu', 'i4')],

    'nh': default + [('epoch', 'f8'), ('metal', 'f8'), ('id', 'i4'), ('level', 'i4'), ('cpu', 'i4')],
    'nh_dm_only': default + [('id', 'i4'), ('level', 'i4'), ('cpu', 'i4')],

    'none': default + [('epoch', 'f8'), ('metal', 'f8'), ('id', 'i4'), ('level', 'i4'), ('cpu', 'i4'), ('family', 'i1'),
                       ('tag', 'i1')],
    'iap': default + [('epoch', 'f8'), ('metal', 'f8'), ('id', 'i4'), ('level', 'i4'), ('cpu', 'i4'), ('family', 'i1'),
                      ('tag', 'i1')],
    'gem': default + [('epoch', 'f8'), ('metal', 'f8'), ('id', 'i4'), ('level', 'i4'), ('cpu', 'i4'), ('family', 'i1'),
                      ('tag', 'i1')],
    'fornax': default + [('epoch', 'f8'), ('metal', 'f8'), ('id', 'i4'), ('level', 'i4'), ('cpu', 'i4'),
                         ('family', 'i1'), ('tag', 'i1')],
    'y2': default + [('epoch', 'f8'), ('metal', 'f8'), ('m0', 'f8'),
                     ('H', 'f8'), ('O', 'f8'), ('Fe', 'f8'), ('Mg', 'f8'),
                     ('C', 'f8'), ('N', 'f8'), ('Si', 'f8'), ('S', 'f8'),
                     ('id', 'i4'), ('level', 'i4'), ('cpu', 'i4'), ('partp', 'i4'),
                     ('family', 'i1'), ('tag', 'i1')],
    'y3': default + [('epoch', 'f8'), ('metal', 'f8'), ('m0', 'f8'),
                     ('H', 'f8'), ('O', 'f8'), ('Fe', 'f8'), ('Mg', 'f8'),
                     ('C', 'f8'), ('N', 'f8'), ('Si', 'f8'), ('S', 'f8'),
                     ('rho0', 'f8'),
                     ('id', 'i4'), ('level', 'i4'), ('cpu', 'i4'), ('partp', 'i4'),
                     ('family', 'i1'), ('tag', 'i1')],
    'y4': default + [('epoch', 'f8'), ('metal', 'f8'), ('m0', 'f8'),
                     ('H', 'f8'), ('O', 'f8'), ('Fe', 'f8'), ('Mg', 'f8'),
                     ('C', 'f8'), ('N', 'f8'), ('Si', 'f8'), ('S', 'f8'), ('D', 'f8'),
                     ('rho0', 'f8'),
                     ('id', 'i4'), ('level', 'i4'), ('cpu', 'i4'), ('partp', 'i4'),
                     ('family', 'i1'), ('tag', 'i1')],
    'nh2': default + [('epoch', 'f8'), ('metal', 'f8'), ('m0', 'f8'),
                      ('H', 'f8'), ('O', 'f8'), ('Fe', 'f8'), ('Mg', 'f8'),
                      ('C', 'f8'), ('N', 'f8'), ('Si', 'f8'), ('S', 'f8'), ('D', 'f8'),
                      ('rho0', 'f8'),
                      ('id', 'i4'), ('level', 'i4'), ('cpu', 'i4'), ('partp', 'i4'),
                      ('family', 'i1'), ('tag', 'i1')],
    'nc': default + [('epoch', 'f8'), ('metal', 'f8'), ('m0', 'f8'),
                     ('H', 'f8'), ('O', 'f8'), ('Fe', 'f8'), ('Mg', 'f8'),
                     ('C', 'f8'), ('N', 'f8'), ('Si', 'f8'), ('S', 'f8'), ('D', 'f8'),
                     ('rho0', 'f8'),
                     ('id', 'i4'), ('level', 'i4'), ('cpu', 'i4'), ('partp', 'i4'),
                     ('family', 'i1'), ('tag', 'i1')],
    'y5': default + [('epoch', 'f8'), ('metal', 'f8'), ('m0', 'f8'),
                     ('H', 'f8'), ('O', 'f8'), ('Fe', 'f8'), ('Mg', 'f8'),
                     ('C', 'f8'), ('N', 'f8'), ('Si', 'f8'), ('S', 'f8'), ('D', 'f8'),
                     ('rho0', 'f8'),
                     ('id', 'i4'), ('level', 'i4'), ('cpu', 'i4'),
                     ('family', 'i1'), ('tag', 'i1')],

    'gem_longint': default + [('epoch', 'f8'), ('metal', 'f8'), ('id', 'i8'), ('level', 'i4'), ('cpu', 'i4'),
                              ('family', 'i1'), ('tag', 'i1')],

    'ng': default + [('id', 'i4'), ('level', 'i4'), ('cpu', 'i4')],
=======
default = [('x', 'f8'), ('y', 'f8'), ('z', 'f8'), ('vx', 'f8'), ('vy', 'f8'), ('vz', 'f8'), ('m', 'f8')]

desc2dtype = {
    'position_x':'x', 'position_y':'y', 'position_z':'z',
    'velocity_x':'vx', 'velocity_y':'vy', 'velocity_z':'vz',
    'mass':'m',
    'identity':'id', 'levelp':'level',
    'family':'family', 'tag':'tag',
    'birth_time':'epoch', 'metallicity':'metal', 'initial_mass':'m0',
    'chem_H':'H', 'chem_O':'O', 'chem_Fe':'Fe',
    'chem_Mg':'Mg', 'chem_C':'C', 'chem_N':'N',
    'chem_Si':'Si', 'chem_S':'S', 'chem_D':'D',
    'birth_density':'rho0', 'partp':'partp',
    'density':'rho', 'pressure':'P', 'thermal_pressure':'P',
    'dust_bin01':'d1', 'dust_bin02':'d2', 'dust_bin03':'d3', 'dust_bin04':'d4',
    'refinement_scalar':'refmask', 'scalar_15':'sigma'
}

desc2dtype_sink = {
    'identity':'id', 'mass':'m',
    'position_x':'x', 'position_y':'y', 'position_z':'z',
    'velocity_x':'vx', 'velocity_y':'vy', 'velocity_z':'vz',
    'birth_time':'tform', 'dMsmbh':'dM', 'dMBH_coarse':'dMBH', 'dMEd_coarse':'dMEd',
    'Esave':'Esave', 'jsink_x':'jx', 'jsink_y':'jy', 'jsink_z':'jz',
    'spin_x':'sx', 'spin_y':'sy', 'spin_z':'sz', 'spin_magnitude':'spinmag'
}

format_f2py = {
    'd':'f8',
    'i':'i4',
    'b':'i1'
>>>>>>> 01bc4d88
}

sink_prop_dtype_drag = [
    ('id', 'i4'), ('n_star', 'i4'), ('n_dm', 'i4'), ('m', 'f8'), ('x', 'f8'), ('y', 'f8'), ('z', 'f8'), ('vx', 'f8'),
    ('vy', 'f8'), ('vz', 'f8'),
    ('gas_jx', 'f8'), ('gas_jy', 'f8'), ('gas_jz', 'f8'), ('Mdot', 'f8'), ('Medd', 'f8'), ('dM', 'f8'),
    ('d_avgptr', 'f8'), ('c_avgptr', 'f8'), ('v_avgptr', 'f8'), ('Esave', 'f8'),
    ('jx', 'f8'), ('jy', 'f8'), ('jz', 'f8'), ('spinmag', 'f8'), ('eps_sink', 'f8'),
    ('rho_star', 'f8'), ('rho_dm', 'f8'), ('star_vx', 'f8'), ('star_vy', 'f8'), ('star_vz', 'f8'), ('dm_vx', 'f8'),
    ('dm_vy', 'f8'), ('dm_vz', 'f8'),
    ('low_star', 'f8'), ('low_dm', 'f8'), ('fast_star', 'f8'), ('fast_dm', 'f8')
]

sink_prop_dtype_drag_fornax = [
    ('id', 'i4'), ('n_star', 'i4'), ('n_dm', 'i4'), ('m', 'f8'), ('x', 'f8'), ('y', 'f8'), ('z', 'f8'), ('vx', 'f8'),
    ('vy', 'f8'), ('vz', 'f8'),
    ('gas_jx', 'f8'), ('gas_jy', 'f8'), ('gas_jz', 'f8'), ('epoch', 'f8'), ('Mdot', 'f8'), ('Medd', 'f8'), ('dM', 'f8'),
    ('d_avgptr', 'f8'), ('c_avgptr', 'f8'), ('v_avgptr', 'f8'), ('Esave', 'f8'),
    ('jx', 'f8'), ('jy', 'f8'), ('jz', 'f8'), ('spinmag', 'f8'), ('eps_sink', 'f8'),
    ('rho_star', 'f8'), ('rho_dm', 'f8'), ('star_vx', 'f8'), ('star_vy', 'f8'), ('star_vz', 'f8'), ('dm_vx', 'f8'),
    ('dm_vy', 'f8'), ('dm_vz', 'f8'),
    ('low_star', 'f8'), ('low_dm', 'f8'), ('fast_star', 'f8'), ('fast_dm', 'f8')
]

sink_prop_dtype_drag_y2 = [
    ('id', 'i4'), ('n_star', 'i4'), ('n_dm', 'i4'), ('m', 'f8'), ('x', 'f8'), ('y', 'f8'), ('z', 'f8'), ('vx', 'f8'),
    ('vy', 'f8'), ('vz', 'f8'),
    ('gas_jx', 'f8'), ('gas_jy', 'f8'), ('gas_jz', 'f8'), ('epoch', 'f8'), ('Mdot', 'f8'), ('Medd', 'f8'), ('dM', 'f8'),
    ('d_avgptr', 'f8'), ('c_avgptr', 'f8'), ('v_avgptr', 'f8'), ('Esave', 'f8'),
    ('jx', 'f8'), ('jy', 'f8'), ('jz', 'f8'), ('spinmag', 'f8'), ('eps_sink', 'f8'),
    ('rho_star', 'f8'), ('rho_dm', 'f8'), ('star_vx', 'f8'), ('star_vy', 'f8'), ('star_vz', 'f8'), ('dm_vx', 'f8'),
    ('dm_vy', 'f8'), ('dm_vz', 'f8'),
    ('low_star', 'f8'), ('low_dm', 'f8'), ('fast_star', 'f8'), ('fast_dm', 'f8'), ('DF_gas', 'f8'), ('DF_star', 'f8'),
    ('DF_dm', 'f8')
]

sink_prop_dtype = [
    ('id', 'i4'), ('m', 'f8'), ('x', 'f8'), ('y', 'f8'), ('z', 'f8'), ('vx', 'f8'), ('vy', 'f8'), ('vz', 'f8'),
    ('gas_jx', 'f8'), ('gas_jy', 'f8'), ('gas_jz', 'f8'), ('Mdot', 'f8'), ('Medd', 'f8'), ('dM', 'f8'),
    ('d_avgptr', 'f8'), ('c_avgptr', 'f8'), ('v_avgptr', 'f8'), ('Esave', 'f8'),
    ('jx', 'f8'), ('jy', 'f8'), ('jz', 'f8'), ('spinmag', 'f8'), ('eps_sink', 'f8')
]

sink_table_dtype = [('id', 'i8'), ('m', 'f8'), ('x', 'f8'), ('y', 'f8'), ('z', 'f8'), ('vx', 'f8'), ('vy', 'f8'),
                    ('vz', 'f8')]

sink_dtype = [('id', 'i4'), ('m', 'f8'), ('x', 'f8'), ('y', 'f8'), ('z', 'f8'), ('vx', 'f8'), ('vy', 'f8'),
              ('vz', 'f8'),
              ('tform', 'f8'), ('dM', 'f8'), ('dMBH', 'f8'), ('dMEd', 'f8'), ('Esave', 'f8'),
              ('jx', 'f8'), ('jy', 'f8'), ('jz', 'f8'), ('sx', 'f8'), ('sy', 'f8'), ('sz', 'f8'), ('spinmag', 'f8')]

grafic_header_dtype = [('nx', 'i4'), ('ny', 'i4'), ('nz', 'i4'),
                       ('dx', 'f4'),
                       ('xoff', 'f4'), ('yoff', 'f4'), ('zoff', 'f4'),
                       ('aexp_start', 'f4'),
                       ('Om', 'f4'), ('Ol', 'f4'), ('H0', 'f4')]

iout_avail_dtype = [('iout', 'i4'), ('aexp', 'f8'), ('age', 'f8'), ('icoarse', 'i4'), ('time', 'f8')]

icoarse_avail_dtype = [('icoarse', 'i4'), ('aexp', 'f8'), ('age', 'f8'), ('time', 'f8')]

<<<<<<< HEAD
# columns for hydro quantity table, all float64, see readr.f90
hydro_names = {
    'dm_only': ['rho', 'vx', 'vy', 'vz', 'P'],
    'nh': ['rho', 'vx', 'vy', 'vz', 'P', 'metal', 'refmask'],
    'nh_dm_only': ['rho', 'vx', 'vy', 'vz', 'P', 'metal', 'refmask'],
    'hagn': ['rho', 'vx', 'vy', 'vz', 'P', 'metal', 'H', 'O', 'Fe', 'C', 'N', 'Mg', 'Si'],
    'yzics': ['rho', 'vx', 'vy', 'vz', 'P', 'metal'],
    'yzics_dm_only': ['rho', 'vx', 'vy', 'vz', 'P', 'metal'],
    'none': ['rho', 'vx', 'vy', 'vz', 'P'],
    'iap': ['rho', 'vx', 'vy', 'vz', 'P', 'metal', 'refmask'],
    'gem': ['rho', 'vx', 'vy', 'vz', 'P', 'metal', 'dust', 'refmask'],
    'fornax': ['rho', 'vx', 'vy', 'vz', 'P', 'metal', 'dust', 'refmask'],
    'y2': ['rho', 'vx', 'vy', 'vz', 'P', 'metal', 'H', 'O', 'Fe', 'Mg', 'C', 'N', 'Si', 'S', 'dust', 'refmask'],
    'y3': ['rho', 'vx', 'vy', 'vz', 'P', 'metal', 'H', 'O', 'Fe', 'Mg', 'C', 'N', 'Si', 'S', 'refmask'],
    'y4': ['rho', 'vx', 'vy', 'vz', 'P', 'metal', 'H', 'O', 'Fe', 'Mg', 'C', 'N', 'Si', 'S', 'D', 'refmask'],
    'nh2': ['rho', 'vx', 'vy', 'vz', 'P', 'metal', 'H', 'O', 'Fe', 'Mg', 'C', 'N', 'Si', 'S', 'D', 'refmask'],
    'nc': ['rho', 'vx', 'vy', 'vz', 'P', 'metal', 'H', 'O', 'Fe', 'Mg', 'C', 'N', 'Si', 'S', 'D', 'd1', 'd2', 'd3',
           'd4', 'refmask', 'sigma'],
    'y5': ['rho', 'vx', 'vy', 'vz', 'P', 'metal', 'H', 'O', 'Fe', 'Mg', 'C', 'N', 'Si', 'S', 'D', 'd1', 'd2', 'd3',
           'd4', 'refmask', 'sigma'],
    'ng': ['rho', 'vx', 'vy', 'vz', 'P'],
}
=======
>>>>>>> 01bc4d88

part_family = {
    'cloud_tracer': -3,
    'star_tracer': -2,
    'gas_tracer': 0,
    'dm': 1,
    'star': 2,
    'cloud': 3,
    'sink': 3,
    'tracer': [-3, -2, -1, 0],
    'init': [-3, -2, -1, 0, 1],
}

dim_keys = ['x', 'y', 'z']
vel_keys = ['vx', 'vy', 'vz']

# some units in cgs
Msol = 2E33  # Msol = 1.9885E33

# parsecs: ramses unit
Gpc = 3.08E27
Mpc = 3.08E24
kpc = 3.08E21
pc = 3.08E18
ly = 9.4607E17
km = 1E5

Gyr = 3.154E16
Myr = 3.154E13
kyr = 3.154E10
yr = 3.154E7

# some constants in cgs
G_const = 6.673E-8  # Gravitational constant in
c_const = 2.99792458E10  # Speed of light
sigma_T = 6.6524E-25  # Thomson cross section
k_B = 1.38062000E-16  # Boltzmann constant (RAMSES:cooling_module.f90)
m_H = 1.6600000E-24  # hydrogen atomic mass (RAMSES:cooling_module.f90)
XH = 0.76 # hydrogen mass fraction (RAMSES:cooling_module.f90)
# others
gamma = 1.6666667

# some preferences
progress_bar_limit = 100

verbose_default = 1
timer = Timer(verbose=verbose_default)
default_box = np.array([[0, 1], [0, 1], [0, 1]])


# custom units used for RAMSES snapshot, conversion from code unit to conventional unit.
def set_custom_units(snap):
    params = snap.params
    l = params['unit_l']
    m = params['unit_m']
    t = params['unit_t']
    d = params['unit_d']

    snap.unit = {
        # Length
        'cm': 1E0 / l,
        'm': 1E2 / l,
        'km': 1E5 / l,
        'pc': pc / l,
        'kpc': kpc / l,
        'Mpc': Mpc / l,
        'Gpc': Gpc / l,
        'ly': ly / l,

        'cpc':  1E-6 / snap.boxsize_comoving,
        'ckpc': 1E-3 / snap.boxsize_comoving,
        'cMpc': 1E0 / snap.boxsize_comoving,
        'cGpc': 1E3 / snap.boxsize_comoving,

        'cpc/h':  1E-6 / snap.boxsize_comoving / snap.h,
        'ckpc/h': 1E-3 / snap.boxsize_comoving / snap.h,
        'cMpc/h': 1E0 / snap.boxsize_comoving / snap.h,

        'pc/h':  pc / l / snap.h,
        'kpc/h': kpc / l / snap.h,
        'Mpc/h': Mpc / l / snap.h,
        'Gpc/h': Gpc / l / snap.h,

        # Mass
        'g': 1 / m,
        'kg': 1E3 / m,
        'Msol': Msol / m,
        'Msun': Msol / m,

        # Time
        'yr': yr / t,
        'kyr': kyr / t,
        'Myr': Myr / t,
        'Gyr': Gyr / t,

        # Density
        'g/cc': 1E0 / d,
        'H/cc': m_H / d / XH,
        'Msol/Mpc3': Msol / Mpc ** 3 / d,
        'Msol/kpc3': Msol / kpc ** 3 / d,

        # Velocity
        'km/s': 1E5 * t / l,
        'cm/s': t / l,

        # Temperature
        'K': t ** 2 / l ** 2 * k_B / m_H,

        # Column density
        'Msol/Mpc2': Msol / Mpc ** 2 / m * l ** 2,
        'Msol/kpc2': Msol / kpc ** 2 / m * l ** 2,
        'Msol/pc2': Msol / pc ** 2 / m * l ** 2,
        'H/cm2': m_H / m * l ** 2,

        # Pressure
        'Ba': t ** 2 * l / m,

        # Mass Flux
        'Msol/yr': Msol / yr / m * t,
        'g/s': t / m,

        # Energy
        'erg': t ** 2 / l ** 2 / m,

        # Energy Density
        'erg/cc': t ** 2 * l / m,

        None: 1E0
    }


# some extra quantities that can be used as key of particle / cell data
def custom_extra_fields(snap, type='common'):
    extra_fields = {
        'pos': lambda table: get_vector(table),  # position vector
        'vel': lambda table: get_vector(table, 'v'),  # velocity vector
        #        'FeH': lambda table: 1.024*np.log10(table['metal']) + 1.739
    }
    if type == 'common':
        return extra_fields

    elif type == 'cell':
        # cell extra keys
        extra_fields.update({
            'T': lambda table: table['P'] / table['rho'],  # temperature
            'vol': lambda table: table['dx'] ** 3,  # cell volume
            'm': lambda table: table['vol'] * table['rho'],  # cell mass
            'cs': lambda table: np.sqrt(gamma * table['P'] / table['rho']),  # sound speed
            'mach': lambda table: rss(table['vel']) / np.sqrt(gamma * table['P'] / table['rho']),  # mach number
            'e': lambda table: table['P'] / (gamma - 1) + 0.5 * table['rho'] * ss(table['vel']),  # total energy density
            'dx': lambda table: 1 / 2 ** table['level'],  # spatial resolution
        })

    elif type == 'particle':
        # particle extra keys
        extra_fields.update({
            'age': lambda table: (snap.age - snap.epoch_to_age(table['epoch'])) * snap.unit['Gyr'],  # stellar age
            'aform': lambda table: snap.epoch_to_aexp(table['epoch']),  # formation epoch
            'zform': lambda table: 1. / table['aform'] - 1,  # formation epoch
            'dx': lambda table: 0.5 ** table['level'],  # spatial resolution
        })

    elif type == 'halo':
        # halo extra keys
        extra_fields.update({
        })

    elif type == 'smbh':
        # halo extra keys
        extra_fields.update({
        })

    return extra_fields<|MERGE_RESOLUTION|>--- conflicted
+++ resolved
@@ -138,42 +138,6 @@
     -0.5, -0.5, -0.5, -0.5,  0.5,  0.5,  0.5,  0.5 
     ]).reshape(3,8).T
 
-# key alias that converts RAMSES keys to rur
-key_alias = alias_dict({
-    'position_x': 'x',
-    'position_y': 'y',
-    'position_z': 'z',
-    'velocity_x': 'vx',
-    'velocity_y': 'vy',
-    'velocity_z': 'vz',
-    'mass': 'm',
-    'identity': 'id',
-    'levelp': 'level',
-    'birth_time': 'epoch',
-    'metallicity': 'metal',
-    'initial_mass': 'm0',
-    'birth_density': 'rho',
-
-    'density': 'rho',
-    'pressure': 'P',
-    'refinement_scalar': 'refmask',
-
-    'chem_H': 'H',
-    'chem_C': 'C',
-    'chem_N': 'N',
-    'chem_O': 'O',
-    'chem_Mg': 'Mg',
-    'chem_Fe': 'Fe',
-    'chem_Si': 'Si',
-    'chem_S': 'S',
-    'chem_D': 'D',
-
-    'dust_bin01': 'd1',
-    'dust_bin02': 'd2',
-    'dust_bin03': 'd3',
-    'dust_bin04': 'd4',
-})
-
 # path_related parameters
 # avaiable modes: none, ng, nh, etc.
 default_path_in_repo = {
@@ -187,87 +151,10 @@
 output_glob = 'output_[0-9][0-9][0-9][0-9][0-9]'
 sinkprop_glob = 'sink_[0-9][0-9][0-9][0-9][0-9].dat'
 
-<<<<<<< HEAD
-info_format = {
-    'ng': 'info.txt',
-}
-info_format.update(dict.fromkeys(
-    ['nh', 'nh_dm_only', 'none', 'hagn', 'yzics', 'yzics_dm_only', 'iap', 'gem', 'fornax', 'y2', 'y3', 'y4', 'nc',
-     'nh2', 'dm_only', 'y5'], 'info_{snap.iout:05d}.txt'))
-=======
->>>>>>> 01bc4d88
 
 
 sinkprop_format = 'sink_{icoarse:05d}.dat'
 
-<<<<<<< HEAD
-data_format.update(dict.fromkeys(
-    ['nh', 'nh_dm_only', 'none', 'hagn', 'yzics', 'yzics_dm_only', 'iap', 'gem', 'fornax', 'y2', 'y3', 'y4', 'nc', 'y5',
-     'nh2', 'dm_only'], '{{type}}_{snap.iout:05d}.out{{icpu:05d}}'))
-
-default = [('x', 'f8'), ('y', 'f8'), ('z', 'f8'), ('vx', 'f8'), ('vy', 'f8'), ('vz', 'f8'), ('m', 'f8')]
-
-# columns for particle table, see readr.f90
-part_dtype = {
-    'dm_only': default + [('id', 'i4'), ('level', 'i4'), ('cpu', 'i4')],
-
-    'yzics': default + [('epoch', 'f8'), ('metal', 'f8'), ('id', 'i4'), ('level', 'i4'), ('cpu', 'i4')],
-    'hagn': default + [('epoch', 'f8'), ('metal', 'f8'), ('H', 'f8'), ('O', 'f8'), ('Fe', 'f8'), ('C', 'f8'),
-                       ('N', 'f8'), ('Mg', 'f8'), ('Si', 'f8'), ('id', 'i4'), ('level', 'i4'), ('cpu', 'i4')],
-    'yzics_dm_only': default + [('id', 'i4'), ('level', 'i4'), ('cpu', 'i4')],
-
-    'nh': default + [('epoch', 'f8'), ('metal', 'f8'), ('id', 'i4'), ('level', 'i4'), ('cpu', 'i4')],
-    'nh_dm_only': default + [('id', 'i4'), ('level', 'i4'), ('cpu', 'i4')],
-
-    'none': default + [('epoch', 'f8'), ('metal', 'f8'), ('id', 'i4'), ('level', 'i4'), ('cpu', 'i4'), ('family', 'i1'),
-                       ('tag', 'i1')],
-    'iap': default + [('epoch', 'f8'), ('metal', 'f8'), ('id', 'i4'), ('level', 'i4'), ('cpu', 'i4'), ('family', 'i1'),
-                      ('tag', 'i1')],
-    'gem': default + [('epoch', 'f8'), ('metal', 'f8'), ('id', 'i4'), ('level', 'i4'), ('cpu', 'i4'), ('family', 'i1'),
-                      ('tag', 'i1')],
-    'fornax': default + [('epoch', 'f8'), ('metal', 'f8'), ('id', 'i4'), ('level', 'i4'), ('cpu', 'i4'),
-                         ('family', 'i1'), ('tag', 'i1')],
-    'y2': default + [('epoch', 'f8'), ('metal', 'f8'), ('m0', 'f8'),
-                     ('H', 'f8'), ('O', 'f8'), ('Fe', 'f8'), ('Mg', 'f8'),
-                     ('C', 'f8'), ('N', 'f8'), ('Si', 'f8'), ('S', 'f8'),
-                     ('id', 'i4'), ('level', 'i4'), ('cpu', 'i4'), ('partp', 'i4'),
-                     ('family', 'i1'), ('tag', 'i1')],
-    'y3': default + [('epoch', 'f8'), ('metal', 'f8'), ('m0', 'f8'),
-                     ('H', 'f8'), ('O', 'f8'), ('Fe', 'f8'), ('Mg', 'f8'),
-                     ('C', 'f8'), ('N', 'f8'), ('Si', 'f8'), ('S', 'f8'),
-                     ('rho0', 'f8'),
-                     ('id', 'i4'), ('level', 'i4'), ('cpu', 'i4'), ('partp', 'i4'),
-                     ('family', 'i1'), ('tag', 'i1')],
-    'y4': default + [('epoch', 'f8'), ('metal', 'f8'), ('m0', 'f8'),
-                     ('H', 'f8'), ('O', 'f8'), ('Fe', 'f8'), ('Mg', 'f8'),
-                     ('C', 'f8'), ('N', 'f8'), ('Si', 'f8'), ('S', 'f8'), ('D', 'f8'),
-                     ('rho0', 'f8'),
-                     ('id', 'i4'), ('level', 'i4'), ('cpu', 'i4'), ('partp', 'i4'),
-                     ('family', 'i1'), ('tag', 'i1')],
-    'nh2': default + [('epoch', 'f8'), ('metal', 'f8'), ('m0', 'f8'),
-                      ('H', 'f8'), ('O', 'f8'), ('Fe', 'f8'), ('Mg', 'f8'),
-                      ('C', 'f8'), ('N', 'f8'), ('Si', 'f8'), ('S', 'f8'), ('D', 'f8'),
-                      ('rho0', 'f8'),
-                      ('id', 'i4'), ('level', 'i4'), ('cpu', 'i4'), ('partp', 'i4'),
-                      ('family', 'i1'), ('tag', 'i1')],
-    'nc': default + [('epoch', 'f8'), ('metal', 'f8'), ('m0', 'f8'),
-                     ('H', 'f8'), ('O', 'f8'), ('Fe', 'f8'), ('Mg', 'f8'),
-                     ('C', 'f8'), ('N', 'f8'), ('Si', 'f8'), ('S', 'f8'), ('D', 'f8'),
-                     ('rho0', 'f8'),
-                     ('id', 'i4'), ('level', 'i4'), ('cpu', 'i4'), ('partp', 'i4'),
-                     ('family', 'i1'), ('tag', 'i1')],
-    'y5': default + [('epoch', 'f8'), ('metal', 'f8'), ('m0', 'f8'),
-                     ('H', 'f8'), ('O', 'f8'), ('Fe', 'f8'), ('Mg', 'f8'),
-                     ('C', 'f8'), ('N', 'f8'), ('Si', 'f8'), ('S', 'f8'), ('D', 'f8'),
-                     ('rho0', 'f8'),
-                     ('id', 'i4'), ('level', 'i4'), ('cpu', 'i4'),
-                     ('family', 'i1'), ('tag', 'i1')],
-
-    'gem_longint': default + [('epoch', 'f8'), ('metal', 'f8'), ('id', 'i8'), ('level', 'i4'), ('cpu', 'i4'),
-                              ('family', 'i1'), ('tag', 'i1')],
-
-    'ng': default + [('id', 'i4'), ('level', 'i4'), ('cpu', 'i4')],
-=======
 default = [('x', 'f8'), ('y', 'f8'), ('z', 'f8'), ('vx', 'f8'), ('vy', 'f8'), ('vz', 'f8'), ('m', 'f8')]
 
 desc2dtype = {
@@ -299,7 +186,6 @@
     'd':'f8',
     'i':'i4',
     'b':'i1'
->>>>>>> 01bc4d88
 }
 
 sink_prop_dtype_drag = [
@@ -361,31 +247,6 @@
 
 icoarse_avail_dtype = [('icoarse', 'i4'), ('aexp', 'f8'), ('age', 'f8'), ('time', 'f8')]
 
-<<<<<<< HEAD
-# columns for hydro quantity table, all float64, see readr.f90
-hydro_names = {
-    'dm_only': ['rho', 'vx', 'vy', 'vz', 'P'],
-    'nh': ['rho', 'vx', 'vy', 'vz', 'P', 'metal', 'refmask'],
-    'nh_dm_only': ['rho', 'vx', 'vy', 'vz', 'P', 'metal', 'refmask'],
-    'hagn': ['rho', 'vx', 'vy', 'vz', 'P', 'metal', 'H', 'O', 'Fe', 'C', 'N', 'Mg', 'Si'],
-    'yzics': ['rho', 'vx', 'vy', 'vz', 'P', 'metal'],
-    'yzics_dm_only': ['rho', 'vx', 'vy', 'vz', 'P', 'metal'],
-    'none': ['rho', 'vx', 'vy', 'vz', 'P'],
-    'iap': ['rho', 'vx', 'vy', 'vz', 'P', 'metal', 'refmask'],
-    'gem': ['rho', 'vx', 'vy', 'vz', 'P', 'metal', 'dust', 'refmask'],
-    'fornax': ['rho', 'vx', 'vy', 'vz', 'P', 'metal', 'dust', 'refmask'],
-    'y2': ['rho', 'vx', 'vy', 'vz', 'P', 'metal', 'H', 'O', 'Fe', 'Mg', 'C', 'N', 'Si', 'S', 'dust', 'refmask'],
-    'y3': ['rho', 'vx', 'vy', 'vz', 'P', 'metal', 'H', 'O', 'Fe', 'Mg', 'C', 'N', 'Si', 'S', 'refmask'],
-    'y4': ['rho', 'vx', 'vy', 'vz', 'P', 'metal', 'H', 'O', 'Fe', 'Mg', 'C', 'N', 'Si', 'S', 'D', 'refmask'],
-    'nh2': ['rho', 'vx', 'vy', 'vz', 'P', 'metal', 'H', 'O', 'Fe', 'Mg', 'C', 'N', 'Si', 'S', 'D', 'refmask'],
-    'nc': ['rho', 'vx', 'vy', 'vz', 'P', 'metal', 'H', 'O', 'Fe', 'Mg', 'C', 'N', 'Si', 'S', 'D', 'd1', 'd2', 'd3',
-           'd4', 'refmask', 'sigma'],
-    'y5': ['rho', 'vx', 'vy', 'vz', 'P', 'metal', 'H', 'O', 'Fe', 'Mg', 'C', 'N', 'Si', 'S', 'D', 'd1', 'd2', 'd3',
-           'd4', 'refmask', 'sigma'],
-    'ng': ['rho', 'vx', 'vy', 'vz', 'P'],
-}
-=======
->>>>>>> 01bc4d88
 
 part_family = {
     'cloud_tracer': -3,
